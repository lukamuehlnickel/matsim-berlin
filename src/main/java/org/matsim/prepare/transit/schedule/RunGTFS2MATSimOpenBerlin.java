--- conflicted
+++ resolved
@@ -1,420 +1,3 @@
-<<<<<<< HEAD
-///* *********************************************************************** *
-// * project: org.matsim.*
-// *                                                                         *
-// * *********************************************************************** *
-// *                                                                         *
-// * copyright       : (C) 2019 by the members listed in the COPYING,        *
-// *                   LICENSE and WARRANTY file.                            *
-// * email           : info at matsim dot org                                *
-// *                                                                         *
-// * *********************************************************************** *
-// *                                                                         *
-// *   This program is free software; you can redistribute it and/or modify  *
-// *   it under the terms of the GNU General Public License as published by  *
-// *   the Free Software Foundation; either version 2 of the License, or     *
-// *   (at your option) any later version.                                   *
-// *   See also COPYING, LICENSE and WARRANTY file                           *
-// *                                                                         *
-// * *********************************************************************** */
-//
-///**
-// *
-// */
-//package org.matsim.prepare.transit.schedule;
-//
-//import java.io.File;
-//import java.time.LocalDate;
-//import java.util.List;
-//
-//import org.apache.log4j.Logger;
-//import org.matsim.api.core.v01.Id;
-//import org.matsim.api.core.v01.Scenario;
-//import org.matsim.api.core.v01.network.Link;
-//import org.matsim.api.core.v01.network.Network;
-//import org.matsim.api.core.v01.network.Node;
-//import org.matsim.contrib.gtfs.RunGTFS2MATSim;
-//import org.matsim.contrib.gtfs.TransitSchedulePostProcessTools;
-//import org.matsim.core.config.ConfigUtils;
-//import org.matsim.core.controler.AbstractModule;
-//import org.matsim.core.controler.Controler;
-//import org.matsim.core.controler.OutputDirectoryHierarchy.OverwriteFileSetting;
-//import org.matsim.core.network.filter.NetworkFilterManager;
-//import org.matsim.core.network.filter.NetworkLinkFilter;
-//import org.matsim.core.network.filter.NetworkNodeFilter;
-//import org.matsim.core.network.io.MatsimNetworkReader;
-//import org.matsim.core.network.io.NetworkWriter;
-//import org.matsim.core.scenario.ScenarioUtils;
-//import org.matsim.core.utils.geometry.CoordinateTransformation;
-//import org.matsim.core.utils.geometry.transformations.TransformationFactory;
-//import org.matsim.core.utils.io.MatsimFileTypeGuesser;
-//import org.matsim.prepare.transit.schedule.CheckPtDelays.DelayRecord;
-//import org.matsim.pt.transitSchedule.api.Departure;
-//import org.matsim.pt.transitSchedule.api.TransitLine;
-//import org.matsim.pt.transitSchedule.api.TransitRoute;
-//import org.matsim.pt.transitSchedule.api.TransitRouteStop;
-//import org.matsim.pt.transitSchedule.api.TransitSchedule;
-//import org.matsim.pt.transitSchedule.api.TransitScheduleReader;
-//import org.matsim.pt.transitSchedule.api.TransitScheduleWriter;
-//import org.matsim.pt.utils.CreatePseudoNetwork;
-//import org.matsim.pt.utils.TransitScheduleValidator;
-//import org.matsim.pt.utils.TransitScheduleValidator.ValidationResult;
-//import org.matsim.vehicles.Vehicle;
-//import org.matsim.vehicles.VehicleCapacity;
-//import org.matsim.vehicles.VehicleType;
-//import org.matsim.vehicles.MatsimVehicleWriter;
-//import org.matsim.vehicles.VehiclesFactory;
-//import org.matsim.vehicles.VehicleType.DoorOperationMode;
-//import org.matsim.vehicles.VehicleUtils;
-//
-//import ch.sbb.matsim.routing.pt.raptor.SwissRailRaptorModule;
-//
-///**
-// * @author  vsp-gleich
-// * This is an script that utilizes GTFS2MATSim and creates a pseudo network and vehicles using MATSim standard API functionality.
-// *
-// * It then adapts the link freespeeds of the pt pseudo network to reduce pt delays and early arrivals. This is not perfect.
-// * Check manually after running, e.g. using the log output on maximum delays per TransitLine.
-// *
-// * TODO: Theoretically we would have to increase the boarding/alighting time and reduce the capacity of the transit vehicle types
-// * according to the sample size.
-// */
-//
-//public class RunGTFS2MATSimOpenBerlin {
-//
-//	private static final Logger log = Logger.getLogger(RunGTFS2MATSimOpenBerlin.class);
-//
-//	public static void main(String[] args) {
-//
-//		//this was tested for the latest VBB GTFS, available at
-//		// http://www.vbb.de/de/article/fahrplan/webservices/datensaetze/1186967.html
-//
-//		//input data, https paths don't work probably due to old GTFS library :(
-//		String gtfsZipFile = "../public-svn/matsim/scenarios/countries/de/berlin/berlin-v5.5-10pct/original-data/GTFS-VBB-20181214/GTFS-VBB-20181214.zip";
-//		CoordinateTransformation ct = TransformationFactory.getCoordinateTransformation(TransformationFactory.WGS84, TransformationFactory.DHDN_GK4);
-//		// choose date not too far away (e.g. on 2019-12-12 S2 is almost completey missing for 2019-08-20 gtfs data set!),
-//		// but not too close either (diversions and interruptions due to short term construction work included in GTFS)
-//		// -> hopefully no construction sites in GTFS for that date
-//		// -> Thursday is more "typical" than Friday
-//		// check date for construction work in BVG Navi booklet: 18-20 Dec'2018 seemed best over the period from Dec'2018 to Sep'2019
-//		LocalDate date = LocalDate.parse("2018-12-20");
-//
-//		//output files
-//		String outputDirectory = "RunGTFS2MATSimOpenBerlin";
-//		String networkFile = outputDirectory + "/berlin-v5.5-network.xml.gz";
-//		String scheduleFile = outputDirectory + "/berlin-v5.5-transit-schedule.xml.gz";
-//		String transitVehiclesFile = outputDirectory + "/berlin-v5.5-transit-vehicles.xml.gz";
-//
-//		// ensure output directory exists
-//	    File directory = new File(outputDirectory);
-//	    if (! directory.exists()){
-//	        directory.mkdirs();
-//	    }
-//
-//		//Convert GTFS
-//		RunGTFS2MATSim.convertGtfs(gtfsZipFile, scheduleFile, date, ct, false);
-//
-//		//Parse the schedule again
-//		Scenario scenario = ScenarioUtils.createScenario(ConfigUtils.createConfig());
-//		new TransitScheduleReader(scenario).readFile(scheduleFile);
-//
-//		// copy late/early departures to have at complete schedule from ca. 0:00 to ca. 30:00
-//		TransitSchedulePostProcessTools.copyLateDeparturesToStartOfDay(scenario.getTransitSchedule(), 24 * 3600, "copied", false);
-//		TransitSchedulePostProcessTools.copyEarlyDeparturesToFollowingNight(scenario.getTransitSchedule(), 6 * 3600, "copied");
-//
-//		//if necessary, parse in an existing network file here:
-//		new MatsimNetworkReader(scenario.getNetwork()).readFile("../public-svn/matsim/scenarios/countries/de/berlin/berlin-v5.4-10pct/input/berlin-v5-network.xml.gz");
-//
-//		//remove existing pt network (nodes and links)
-//		Network networkWoPt = getNetworkWOExistingPtLinksAndNodes(scenario.getNetwork(), "pt_");
-//		new NetworkWriter(networkWoPt).write(outputDirectory + "/network_filtered_woNewPt.xml.gz");
-//
-//		//Create a network around the schedule and transit vehicles
-//		scenario = getScenarioWithPseudoPtNetworkAndTransitVehicles(networkWoPt, scenario.getTransitSchedule(), "pt_");
-//
-//		//Check schedule and network
-//		ValidationResult checkResult = TransitScheduleValidator.validateAll(scenario.getTransitSchedule(), networkWoPt);
-//		if (checkResult.isValid()) {
-//			log.info("TransitSchedule and Network valid according to TransitScheduleValidator");
-//			log.warn("TransitScheduleValidator warnings:\n" + checkResult.getWarnings());
-//		} else {
-//			log.error(checkResult.getErrors());
-//			throw new RuntimeException("TransitSchedule and/or Network invalid");
-//		}
-//
-//		//Write out network, vehicles and schedule
-//		new NetworkWriter(networkWoPt).write(networkFile);
-//		new TransitScheduleWriter(scenario.getTransitSchedule()).writeFile(scheduleFile);
-//		new MatsimVehicleWriter(scenario.getTransitVehicles()).writeFile(transitVehiclesFile);
-//
-//		// test for delays
-//		String testRunOutputDirectory = outputDirectory + "/runOneIteration";
-//		runOneIteration(scenario, testRunOutputDirectory);
-//		CheckPtDelays delayChecker = new CheckPtDelays(testRunOutputDirectory + "/output_events.xml.gz", scheduleFile);
-//		delayChecker.run();
-//		DelayRecord minDelay = delayChecker.getMinDelay();
-//		DelayRecord maxDelay = delayChecker.getMaxDelay();
-//		log.warn("min delay: " + minDelay);
-//		log.warn("average of negatively delayed over total number of arrivals and departures "
-//				+ delayChecker.getAverageOfNegativelyDelayedOverTotalNumberOfRecords() + " s");
-//		if (minDelay.getDelay() < -1) {
-//			log.warn(delayChecker.minDelayPerTransitLine());
-//		}
-//		log.warn("max delay: " + maxDelay);
-//		log.warn("average of positively delayed over positively delayed arrivals and departures "
-//				+ delayChecker.getAverageOfPositivelyDelayedOverPositivelyDelayed() + " s");
-//		log.warn("average of positively delayed over total number of arrivals and departures "
-//				+ delayChecker.getAverageOfPositivelyDelayedOverTotalNumberOfRecords() + " s");
-//		if (maxDelay.getDelay() > 1) {
-//			log.warn(delayChecker.maxDelayPerTransitLine());
-//		}
-//
-//		// delays up to 60s are probably ok, because most input gtfs schedule data has an accuracy of only one minute
-//	}
-//
-//	private static Network getNetworkWOExistingPtLinksAndNodes(Network network, String ptNetworkIdentifier) {
-//		NetworkFilterManager nfmPT = new NetworkFilterManager(network);
-//		nfmPT.addLinkFilter(new NetworkLinkFilter() {
-//
-//			@Override
-//			public boolean judgeLink(Link l) {
-//				if (l.getId().toString().contains(ptNetworkIdentifier)) return false;
-//				else return true;
-//			}
-//		});
-//		nfmPT.addNodeFilter(new NetworkNodeFilter() {
-//
-//			@Override
-//			public boolean judgeNode(Node n) {
-//				if (n.getId().toString().contains(ptNetworkIdentifier)) return false;
-//				else return true;
-//			}
-//		});
-//		Network networkWoPt = nfmPT.applyFilters();
-//		return networkWoPt;
-//	}
-//
-//	private static Scenario getScenarioWithPseudoPtNetworkAndTransitVehicles(Network network, TransitSchedule schedule,
-//			String ptNetworkIdentifier) {
-//		ScenarioUtils.ScenarioBuilder builder = new ScenarioUtils.ScenarioBuilder(ConfigUtils.createConfig());
-//		builder.setNetwork(network);
-//		builder.setTransitSchedule(schedule);
-//		Scenario scenario = builder.build();
-//
-//		// add pseudo network for pt
-//		new CreatePseudoNetwork(scenario.getTransitSchedule(), scenario.getNetwork(), "pt_", 0.1, 100000.0).createNetwork();
-//
-//		// create TransitVehicle types
-//		// see https://svn.vsp.tu-berlin.de/repos/public-svn/publications/vspwp/2014/14-24/ for veh capacities
-//		// the values set here are at the upper end of the typical capacity range, so on lines with high capacity vehicles the
-//		// capacity of the matsim vehicle equals roughly the real vehicles capacity and on other lines the Matsim vehicle
-//		// capacity is higher than the real used vehicle's capacity (gtfs provides no information on which vehicle type is used,
-//		// and this would be beyond scope here). - gleich sep'19
-//		VehiclesFactory vehicleFactory = scenario.getVehicles().getFactory();
-//
-//		VehicleType reRbVehicleType = vehicleFactory.createVehicleType( Id.create( "RE_RB_veh_type", VehicleType.class ) );
-//		{
-//			VehicleCapacity capacity = reRbVehicleType.getCapacity();
-//			capacity.setSeats( 500 );
-//			capacity.setStandingRoom( 600 );
-//			VehicleUtils.setDoorOperationMode(reRbVehicleType, DoorOperationMode.serial); // first finish boarding, then start alighting
-//			VehicleUtils.setAccessTime(reRbVehicleType, 1.0 / 10.0); // 1s per boarding agent, distributed on 10 doors
-//			VehicleUtils.setEgressTime(reRbVehicleType, 1.0 / 10.0); // 1s per alighting agent, distributed on 10 doors
-//			scenario.getTransitVehicles().addVehicleType( reRbVehicleType );
-//		}
-//		VehicleType sBahnVehicleType = vehicleFactory.createVehicleType( Id.create( "S-Bahn_veh_type", VehicleType.class ) );
-//		{
-//			VehicleCapacity capacity = sBahnVehicleType.getCapacity();
-//			capacity.setSeats( 400 );
-//			capacity.setStandingRoom( 800 );
-//			VehicleUtils.setDoorOperationMode(sBahnVehicleType, DoorOperationMode.serial); // first finish boarding, then start alighting
-//			VehicleUtils.setAccessTime(sBahnVehicleType, 1.0 / 24.0); // 1s per boarding agent, distributed on 8*3 doors
-//			VehicleUtils.setEgressTime(sBahnVehicleType, 1.0 / 24.0); // 1s per alighting agent, distributed on 8*3 doors
-//			scenario.getTransitVehicles().addVehicleType( sBahnVehicleType );
-//		}
-//		VehicleType uBahnVehicleType = vehicleFactory.createVehicleType( Id.create( "U-Bahn_veh_type", VehicleType.class ) );
-//		{
-//			VehicleCapacity capacity = uBahnVehicleType.getCapacity() ;
-//			capacity.setSeats( 300 );
-//			capacity.setStandingRoom( 600 );
-//			VehicleUtils.setDoorOperationMode(uBahnVehicleType, DoorOperationMode.serial); // first finish boarding, then start alighting
-//			VehicleUtils.setAccessTime(uBahnVehicleType, 1.0 / 18.0); // 1s per boarding agent, distributed on 6*3 doors
-//			VehicleUtils.setEgressTime(uBahnVehicleType, 1.0 / 18.0); // 1s per alighting agent, distributed on 6*3 doors
-//			scenario.getTransitVehicles().addVehicleType( uBahnVehicleType );
-//		}
-//		VehicleType tramVehicleType = vehicleFactory.createVehicleType( Id.create( "Tram_veh_type", VehicleType.class ) );
-//		{
-//			VehicleCapacity capacity = tramVehicleType.getCapacity() ;
-//			capacity.setSeats( 80 );
-//			capacity.setStandingRoom( 170 );
-//			VehicleUtils.setDoorOperationMode(tramVehicleType, DoorOperationMode.serial); // first finish boarding, then start alighting
-//			VehicleUtils.setAccessTime(tramVehicleType, 1.0 / 5.0); // 1s per boarding agent, distributed on 5 doors
-//			VehicleUtils.setEgressTime(tramVehicleType, 1.0 / 5.0); // 1s per alighting agent, distributed on 5 doors
-//			scenario.getTransitVehicles().addVehicleType( tramVehicleType );
-//		}
-//		VehicleType busVehicleType = vehicleFactory.createVehicleType( Id.create( "Bus_veh_type", VehicleType.class ) );
-//		{
-//			VehicleCapacity capacity = busVehicleType.getCapacity() ;
-//			capacity.setSeats( 50 );
-//			capacity.setStandingRoom( 100 );
-//			VehicleUtils.setDoorOperationMode(busVehicleType, DoorOperationMode.serial); // first finish boarding, then start alighting
-//			VehicleUtils.setAccessTime(busVehicleType, 1.0 / 3.0); // 1s per boarding agent, distributed on 3 doors
-//			VehicleUtils.setEgressTime(busVehicleType, 1.0 / 3.0); // 1s per alighting agent, distributed on 3 doors
-//			scenario.getTransitVehicles().addVehicleType( busVehicleType );
-//		}
-//		VehicleType ferryVehicleType = vehicleFactory.createVehicleType( Id.create( "Ferry_veh_type", VehicleType.class ) );
-//		{
-//			VehicleCapacity capacity = ferryVehicleType.getCapacity() ;
-//			capacity.setSeats( 100 );
-//			capacity.setStandingRoom( 100 );
-//			VehicleUtils.setDoorOperationMode(ferryVehicleType, DoorOperationMode.serial); // first finish boarding, then start alighting
-//			VehicleUtils.setAccessTime(ferryVehicleType, 1.0 / 1.0); // 1s per boarding agent, distributed on 1 door
-//			VehicleUtils.setEgressTime(ferryVehicleType, 1.0 / 1.0); // 1s per alighting agent, distributed on 1 door
-//			scenario.getTransitVehicles().addVehicleType( ferryVehicleType );
-//		}
-//		// set link speeds and create vehicles according to pt mode
-//		for (TransitLine line: scenario.getTransitSchedule().getTransitLines().values()) {
-//			VehicleType lineVehicleType;
-//			String stopFilter = "";
-//
-//			// identify veh type / mode using gtfs route type (3-digit code, also found at the end of the line id (gtfs: route_id))
-//			int gtfsTransitType;
-//			try {
-//				gtfsTransitType = Integer.parseInt( (String) line.getAttributes().getAttribute("gtfs_route_type"));
-//			} catch (NumberFormatException e) {
-//				log.error("unknown transit mode! Line id was " + line.getId().toString() +
-//						"; gtfs route type was " + (String) line.getAttributes().getAttribute("gtfs_route_type"));
-//				throw new RuntimeException("unknown transit mode");
-//			}
-//
-//			int agencyId;
-//			try {
-//				agencyId = Integer.parseInt( (String) line.getAttributes().getAttribute("gtfs_agency_id"));
-//			} catch (NumberFormatException e) {
-//				log.error("invalid transit agency! Line id was " + line.getId().toString() +
-//						"; gtfs agency was " + (String) line.getAttributes().getAttribute("gtfs_agency_id"));
-//				throw new RuntimeException("invalid transit agency");
-//			}
-//
-//			switch (gtfsTransitType) {
-//			// the vbb gtfs file generally uses the new gtfs route types, but some lines use the old enum in the range 0 to 7
-//			// see https://sites.google.com/site/gtfschanges/proposals/route-type
-//			// and https://developers.google.com/transit/gtfs/reference/#routestxt
-//			// In GTFS-VBB-20181214.zip some RE lines are wrongly attributed as type 700 (bus)!
-//
-//			// freespeed are set to make sure that no transit service is delayed
-//			// and arrivals are as punctual (not too early) as possible
-//			case 100:
-//				lineVehicleType = reRbVehicleType;
-//				stopFilter = "station_S/U/RE/RB";
-//				break;
-//			case 109:
-//				// S-Bahn-Berlin is agency id 1
-//				lineVehicleType = sBahnVehicleType;
-//				stopFilter = "station_S/U/RE/RB";
-//				break;
-//			case 400:
-//				lineVehicleType = uBahnVehicleType;
-//				stopFilter = "station_S/U/RE/RB";
-//				break;
-//			case 3: // bus, same as 700
-//			case 700:
-//				// BVG is agency id 796
-//				lineVehicleType = busVehicleType;
-//				break;
-//			case 900:
-//				lineVehicleType = tramVehicleType;
-//				break;
-//			case 1000:
-//				lineVehicleType = ferryVehicleType;
-//				break;
-//			default:
-//				log.error("unknown transit mode! Line id was " + line.getId().toString() +
-//						"; gtfs route type was " + (String) line.getAttributes().getAttribute("gtfs_route_type"));
-//				throw new RuntimeException("unknown transit mode");
-//			}
-//
-//			for (TransitRoute route: line.getRoutes().values()) {
-//				int routeVehId = 0; // simple counter for vehicle id _per_ TransitRoute
-//
-//				// increase speed if current freespeed is lower.
-//				List<TransitRouteStop> routeStops = route.getStops();
-//				if (routeStops.size() < 2) {
-//					log.error("TransitRoute with less than 2 stops found: line " + line.getId().toString() +
-//							", route " + route.getId().toString());
-//					throw new RuntimeException("");
-//				}
-//
-//				double lastDepartureOffset = route.getStops().get(0).getDepartureOffset();
-//				// min. time spend at a stop, useful especially for stops whose arrival and departure offset is identical,
-//				// so we need to add time for passengers to board and alight
-//				double minStopTime = 30.0;
-//
-//				for (int i = 1; i < routeStops.size(); i++) {
-//					// TODO cater for loop link at first stop? Seems to just work without.
-//					TransitRouteStop routeStop = routeStops.get(i);
-//					// if there is no departure offset set (or infinity), it is the last stop of the line,
-//					// so we don't need to care about the stop duration
-//					double stopDuration = Double.isFinite(routeStop.getDepartureOffset()) ?
-//							routeStop.getDepartureOffset() - routeStop.getArrivalOffset() : minStopTime;
-//					// ensure arrival at next stop early enough to allow for 30s stop duration -> time for passengers to board / alight
-//					// if link freespeed had been set such that the pt veh arrives exactly on time, but departure tiome is identical
-//					// with arrival time the pt vehicle would have been always delayed
-//					// Math.max to avoid negative values of travelTime
-//					double travelTime = Math.max(1, routeStop.getArrivalOffset() - lastDepartureOffset - 1.0 -
-//							(stopDuration >= minStopTime ? 0 : (minStopTime - stopDuration))) ;
-//					Link link = network.getLinks().get(routeStop.getStopFacility().getLinkId());
-//					increaseLinkFreespeedIfLower(link, link.getLength() / travelTime);
-//					lastDepartureOffset = routeStop.getDepartureOffset();
-//				}
-//
-//				// create vehicles for Departures
-//				for (Departure departure: route.getDepartures().values()) {
-//					Vehicle veh = vehicleFactory.createVehicle(Id.create("pt_" + route.getId().toString() + "_" + Long.toString(routeVehId++), Vehicle.class), lineVehicleType);
-//					scenario.getTransitVehicles().addVehicle(veh);
-//					departure.setVehicleId(veh.getId());
-//				}
-//
-//				// tag RE, RB, S- and U-Bahn stations for Drt stop filter attribute
-//				if (!stopFilter.isEmpty()) {
-//					for (TransitRouteStop routeStop: route.getStops()) {
-//						routeStop.getStopFacility().getAttributes().putAttribute("stopFilter", stopFilter);
-//					}
-//				}
-//			}
-//		}
-//
-//		return scenario;
-//	}
-//
-//	private static void increaseLinkFreespeedIfLower(Link link, double newFreespeed) {
-//		if (link.getFreespeed() < newFreespeed) {
-//			link.setFreespeed(newFreespeed);
-//		}
-//	}
-//
-//	private static void runOneIteration(Scenario scenario, String outputDirectory) {
-//		new File(outputDirectory).mkdirs();
-//		scenario.getConfig().controler().setOutputDirectory(outputDirectory);
-//		scenario.getConfig().controler().setLastIteration(0);
-//		scenario.getConfig().controler().setOverwriteFileSetting(OverwriteFileSetting.deleteDirectoryIfExists);
-//
-//		scenario.getConfig().transit().setUseTransit(true);
-//
-//		Controler controler = new Controler( scenario );
-//
-//		// use the sbb pt raptor router which takes less time to build a transit router network
-//		controler.addOverridingModule( new AbstractModule() {
-//			@Override
-//			public void install() {
-//				install( new SwissRailRaptorModule() );
-//			}
-//		} );
-//
-//		controler.run();
-//	}
-//}
-=======
 /* *********************************************************************** *
  * project: org.matsim.*
  *                                                                         *
@@ -829,5 +412,4 @@
 		
 		controler.run();
 	}
-}
->>>>>>> e915b1fc
+}