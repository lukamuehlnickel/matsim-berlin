--- conflicted
+++ resolved
@@ -1,4 +1,3 @@
-<<<<<<< HEAD
 /* *********************************************************************** *
  * project: org.matsim.*
  *                                                                         *
@@ -86,9 +85,7 @@
 			
 			if (!args[11].equals("null")) modesString = args[11];
 			log.info("modes: " + modesString);
-			
-			analysisOutputDirectory = null;
-			
+
 		} else {
 			
 //			runDirectory = "https://svn.vsp.tu-berlin.de/repos/public-svn/matsim/scenarios/countries/de/berlin/berlin-v5.4-1pct/output-berlin-v5.4-1pct/";
@@ -226,210 +223,3 @@
 
 }
 		
-=======
-/* *********************************************************************** *
- * project: org.matsim.*
- *                                                                         *
- * *********************************************************************** *
- *                                                                         *
- * copyright       : (C) 2014 by the members listed in the COPYING,        *
- *                   LICENSE and WARRANTY file.                            *
- * email           : info at matsim dot org                                *
- *                                                                         *
- * *********************************************************************** *
- *                                                                         *
- *   This program is free software; you can redistribute it and/or modify  *
- *   it under the terms of the GNU General Public License as published by  *
- *   the Free Software Foundation; either version 2 of the License, or     *
- *   (at your option) any later version.                                   *
- *   See also COPYING, LICENSE and WARRANTY file                           *
- *                                                                         *
- * *********************************************************************** */
-
-package org.matsim.analysis;
-
-import java.io.IOException;
-import java.util.ArrayList;
-import java.util.List;
-
-import org.apache.log4j.Logger;
-import org.matsim.api.core.v01.Scenario;
-import org.matsim.core.config.Config;
-import org.matsim.core.config.ConfigUtils;
-import org.matsim.core.scenario.ScenarioUtils;
-import org.matsim.core.utils.geometry.transformations.TransformationFactory;
-
-public class RunPersonTripAnalysis {
-	private static final Logger log = Logger.getLogger(RunPersonTripAnalysis.class);
-			
-	public static void main(String[] args) throws IOException {
-			
-		String runDirectory = null;
-		String runId = null;
-		String runDirectoryToCompareWith = null;
-		String runIdToCompareWith = null;
-		String visualizationScriptInputDirectory = null;
-		String scenarioCRS = null;	
-		String shapeFileZones = null;
-		String zonesCRS = null;
-		String zoneId = null;
-		String homeActivityPrefix = null;
-		int scalingFactor;
-		String modesString = null;
-		String analysisOutputDirectory = null;
-		
-		if (args.length > 0) {
-			if (!args[0].equals("null")) runDirectory = args[0];
-			log.info("Run directory: " + runDirectory);
-			
-			if (!args[1].equals("null")) runId = args[1];
-			log.info("Run Id: " + runDirectory);
-			
-			if (!args[2].equals("null")) runDirectoryToCompareWith = args[2];
-			log.info("Run directory to compare with: " + runDirectoryToCompareWith);
-			
-			if (!args[3].equals("null")) runIdToCompareWith = args[3];
-			log.info("Run Id to compare with: " + runDirectory);
-			
-			if (!args[4].equals("null")) scenarioCRS = args[4];	
-			log.info("Scenario CRS: " + scenarioCRS);
-			
-			if (!args[5].equals("null")) shapeFileZones = args[5];
-			log.info("Shape file zones: " + shapeFileZones);
-
-			if (!args[6].equals("null")) zonesCRS = args[6];
-			log.info("Zones CRS: " + zonesCRS);
-			
-			if (!args[7].equals("null")) zoneId = args[7];
-			log.info("Zones Id: " + zonesCRS);
-			
-			if (!args[8].equals("null")) homeActivityPrefix = args[8];
-			log.info("Home activity prefix: " + homeActivityPrefix);
-
-			scalingFactor = Integer.valueOf(args[9]);
-			log.info("Scaling factor: " + scalingFactor);
-		
-			if (!args[10].equals("null")) visualizationScriptInputDirectory = args[10];
-			log.info("Visualization script input directory: " + visualizationScriptInputDirectory);
-			
-			if (!args[11].equals("null")) modesString = args[11];
-			log.info("modes: " + modesString);
-			
-		} else {
-			
-			runDirectory = "https://svn.vsp.tu-berlin.de/repos/public-svn/matsim/scenarios/countries/de/berlin/berlin-v5.4-1pct/output-berlin-v5.4-1pct/";
-			runId = "berlin-v5.4-1pct";		
-			runDirectoryToCompareWith = null;
-			runIdToCompareWith = null;
-			
-			visualizationScriptInputDirectory = null;
-			
-			scenarioCRS = TransformationFactory.DHDN_GK4;	
-			
-			shapeFileZones = "https://svn.vsp.tu-berlin.de/repos/public-svn/matsim/scenarios/countries/de/berlin/projects/avoev/shp-files/shp-bezirke/bezirke_berlin.shp";
-			zonesCRS = TransformationFactory.DHDN_GK4;
-			zoneId = "SCHLUESSEL";
-			
-			homeActivityPrefix = "home";
-			scalingFactor = 100;
-			
-			modesString = "car,pt,bicycle,walk,ride";
-			
-			analysisOutputDirectory = "./scenarios/berlin-v5.5-1pct/";
-		}
-		
-		Scenario scenario1 = loadScenario(runDirectory, runId, null);
-		Scenario scenario0 = loadScenario(runDirectoryToCompareWith, runIdToCompareWith, null);
-		
-		List<AgentFilter> agentFilters = new ArrayList<>();
-
-		AgentAnalysisFilter agentFilter1 = new AgentAnalysisFilter("A");
-		agentFilter1.setSubpopulation("person");
-		agentFilter1.setPersonAttribute("berlin");
-		agentFilter1.setPersonAttributeName("home-activity-zone");
-		agentFilter1.preProcess(scenario1);
-		agentFilters.add(agentFilter1);
-		
-		AgentAnalysisFilter agentFilter2 = new AgentAnalysisFilter("B");
-		agentFilter2.preProcess(scenario1);
-		agentFilters.add(agentFilter2);
-		
-		AgentAnalysisFilter agentFilter3 = new AgentAnalysisFilter("C");
-		agentFilter3.setSubpopulation("person");
-		agentFilter3.setPersonAttribute("brandenburg");
-		agentFilter3.setPersonAttributeName("home-activity-zone");
-		agentFilter3.preProcess(scenario1);
-		agentFilters.add(agentFilter3);
-		
-		final List<TripFilter> tripFilters = new ArrayList<>();
-
-		TripAnalysisFilter tripFilter1a = new TripAnalysisFilter("A");
-		tripFilter1a.preProcess(scenario1);
-		tripFilters.add(tripFilter1a);
-		
-		TripAnalysisFilter tripFilter1b = new TripAnalysisFilter("B");
-		tripFilter1b.setZoneInformation(shapeFileZones, zonesCRS);
-		tripFilter1b.preProcess(scenario1);
-		tripFilters.add(tripFilter1b);
-				
-		List<String> modes = new ArrayList<>();
-		for (String mode : modesString.split(",")) {
-			modes.add(mode);
-		}
-
-		MatsimAnalysis analysis = new MatsimAnalysis();
-		
-		analysis.setScenario1(scenario1);	
-		analysis.setScenario0(scenario0);
-		
-		analysis.setAgentFilters(agentFilters);
-		analysis.setTripFilters(tripFilters);
-		
-		analysis.setScenarioCRS(scenarioCRS);
-		analysis.setZoneInformation(shapeFileZones, zonesCRS, zoneId);
-		
-		analysis.setModes(modes);
-		analysis.setVisualizationScriptInputDirectory(visualizationScriptInputDirectory);
-		analysis.setHomeActivityPrefix(homeActivityPrefix);
-		analysis.setScalingFactor(scalingFactor);
-		
-		analysis.setAnalysisOutputDirectory(analysisOutputDirectory);
-		
-		analysis.run();
-	}
-	
-	private static Scenario loadScenario(String runDirectory, String runId, String personAttributesFileToReplaceOutputFile) {
-		log.info("Loading scenario...");
-		
-		if (runDirectory == null || runDirectory.equals("") || runDirectory.equals("null")) {
-			return null;	
-		}
-		
-		if (!runDirectory.endsWith("/")) runDirectory = runDirectory + "/";
-
-		String networkFile;
-		String populationFile;
-		String configFile;
-		
-		configFile = runDirectory + runId + ".output_config.xml";	
-		networkFile = runId + ".output_network.xml.gz";
-		populationFile = runId + ".output_plans.xml.gz";
-
-		Config config = ConfigUtils.loadConfig(configFile);
-
-		if (!runId.equals(config.controler().getRunId())) throw new RuntimeException("Given run ID " + runId + " doesn't match the run ID given in the config file. Aborting...");
-
-		config.controler().setOutputDirectory(runDirectory);
-		config.plans().setInputFile(populationFile);
-		config.network().setInputFile(networkFile);
-		config.vehicles().setVehiclesFile(null);
-		config.transit().setTransitScheduleFile(null);
-		config.transit().setVehiclesFile(null);
-		
-		return ScenarioUtils.loadScenario(config);
-	}
-
-}
-		
-
->>>>>>> c8103322
