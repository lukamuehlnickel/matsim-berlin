--- conflicted
+++ resolved
@@ -55,7 +55,7 @@
 public final class RunBerlinScenario {
 
 	private static final Logger log = Logger.getLogger(RunBerlinScenario.class );
-	
+
 	public static void main(String[] args) {
 		
 		for (String arg : args) {
@@ -65,12 +65,12 @@
 		if ( args.length==0 ) {
 			args = new String[] {"scenarios/berlin-v5.4-1pct/input/berlin-v5.4-1pct.config.xml"}  ;
 		}
-		
+
 		Config config = prepareConfig( args ) ;
 		Scenario scenario = prepareScenario( config ) ;
 		Controler controler = prepareControler( scenario ) ;
 		controler.run() ;
-		
+
 	}
 
 	public static Controler prepareControler( Scenario scenario ) {
@@ -102,7 +102,7 @@
 				addTravelDisutilityFactoryBinding( TransportMode.ride ).to( carTravelDisutilityFactoryKey() );
 			}
 		} );
-		
+
 		return controler;
 	}
 	
@@ -112,7 +112,7 @@
 		// note that the path for this is different when run from GUI (path of original config) vs.
 		// when run from command line/IDE (java root).  :-(    See comment in method.  kai, jul'18
 		// yy Does this comment still apply?  kai, jul'19
-		
+
 		final Scenario scenario = ScenarioUtils.loadScenario( config );
 
 		VehiclesFactory vf = scenario.getVehicles().getFactory();
@@ -121,7 +121,7 @@
 		VehicleType vehType = vf.createVehicleType( Id.create( TransportMode.ride, VehicleType.class ) );
 		vehType.setMaximumVelocity( 25./3.6 );
 		scenario.getVehicles().addVehicleType( vehType );
-		
+
 		return scenario;
 	}
 	
@@ -129,7 +129,7 @@
 		OutputDirectoryLogging.catchLogEntries();
 		
 		String[] typedArgs = Arrays.copyOfRange( args, 1, args.length );
-		
+
 		final Config config = ConfigUtils.loadConfig( args[ 0 ] );; // I need this to set the context
 		
 		config.controler().setRoutingAlgorithmType( FastAStarLandmarks );
@@ -151,56 +151,18 @@
 		config.qsim().setTrafficDynamics( TrafficDynamics.kinematicWaves );
 				
 		// activities:
-<<<<<<< HEAD
 		for ( long ii = 600 ; ii <= 97200; ii+=600 ) {
 			config.planCalcScore().addActivityParams( new ActivityParams( "home_" + ii + ".0" ).setTypicalDuration( ii ) );
 			config.planCalcScore().addActivityParams( new ActivityParams( "work_" + ii + ".0" ).setTypicalDuration( ii ).setOpeningTime(6. * 3600. ).setClosingTime(20. * 3600. ) );
 			config.planCalcScore().addActivityParams( new ActivityParams( "leisure_" + ii + ".0" ).setTypicalDuration( ii ).setOpeningTime(9. * 3600. ).setClosingTime(27. * 3600. ) );
 			config.planCalcScore().addActivityParams( new ActivityParams( "shopping_" + ii + ".0" ).setTypicalDuration( ii ).setOpeningTime(8. * 3600. ).setClosingTime(20. * 3600. ) );
 			config.planCalcScore().addActivityParams( new ActivityParams( "other_" + ii + ".0" ).setTypicalDuration( ii ) );
-=======
-		for ( double ii = 600 ; ii <= 97200; ii+=600 ) {
-			final ActivityParams params = new ActivityParams( "home_" + ii ) ;
-			params.setTypicalDuration( ii );
-			config.planCalcScore().addActivityParams( params );
-		}
-		for ( double ii = 600 ; ii <= 97200; ii+=600 ) {
-			final ActivityParams params = new ActivityParams( "work_" + ii ) ;
-			params.setTypicalDuration( ii );
-			params.setOpeningTime(6. * 3600.);
-			params.setClosingTime(20. * 3600.);
-			config.planCalcScore().addActivityParams( params );
-		}
-		for ( double ii = 600 ; ii <= 97200; ii+=600 ) {
-			final ActivityParams params = new ActivityParams( "leisure_" + ii ) ;
-			params.setTypicalDuration( ii );
-			params.setOpeningTime(9. * 3600.);
-			params.setClosingTime(27. * 3600.);
-			config.planCalcScore().addActivityParams( params );
-		}
-		for ( double ii = 600 ; ii <= 97200; ii+=600 ) {
-			final ActivityParams params = new ActivityParams( "shopping_" + ii ) ;
-			params.setTypicalDuration( ii );
-			params.setOpeningTime(8. * 3600.);
-			params.setClosingTime(20. * 3600.);
-			config.planCalcScore().addActivityParams( params );
-		}
-		for ( double ii = 600 ; ii <= 97200; ii+=600 ) {
-			final ActivityParams params = new ActivityParams( "other_" + ii ) ;
-			params.setTypicalDuration( ii );
-			config.planCalcScore().addActivityParams( params );
-		}
-		{
-			final ActivityParams params = new ActivityParams( "freight" ) ;
-			params.setTypicalDuration( 12.*3600. );
-			config.planCalcScore().addActivityParams( params );
->>>>>>> 81bb5b43
 		}
 		config.planCalcScore().addActivityParams( new ActivityParams( "freight" ).setTypicalDuration( 12.*3600. ) );
 
 		ConfigUtils.applyCommandline( config, typedArgs ) ;
-		
+
 		return config ;
 	}
-	
+
 }
