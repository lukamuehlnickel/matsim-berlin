/*
 * Copyright (C) Schweizerische Bundesbahnen SBB, 2018.
 */

package org.matsim.run;

import java.util.HashMap;
import java.util.List;
import java.util.Map;
import java.util.Random;

import org.matsim.api.core.v01.Id;
import org.matsim.api.core.v01.TransportMode;
import org.matsim.api.core.v01.population.Leg;
import org.matsim.api.core.v01.population.Person;
import org.matsim.api.core.v01.population.PlanElement;
import org.matsim.contrib.drt.fare.DrtFareParams;
import org.matsim.contrib.drt.run.DrtConfigGroup;
import org.matsim.contrib.drt.run.MultiModeDrtConfigGroup;
import org.matsim.core.config.Config;
import org.matsim.core.config.ConfigUtils;
import org.matsim.core.config.groups.PlanCalcScoreConfigGroup.ScoringParameterSet;
import org.matsim.core.gbl.MatsimRandom;
import org.matsim.core.utils.misc.OptionalTime;
import org.matsim.run.BerlinExperimentalConfigGroup.IntermodalAccessEgressModeUtilityRandomization;
import org.matsim.run.drt.intermodalTripFareCompensator.IntermodalTripFareCompensatorConfigGroup;
import org.matsim.run.drt.intermodalTripFareCompensator.IntermodalTripFareCompensatorsConfigGroup;

import com.google.inject.Inject;

import ch.sbb.matsim.routing.pt.raptor.RaptorIntermodalAccessEgress;
import ch.sbb.matsim.routing.pt.raptor.RaptorParameters;
import ch.sbb.matsim.routing.pt.raptor.RaptorStopFinder;

/**
 * A default implementation of {@link RaptorIntermodalAccessEgress} returning a new RIntermodalAccessEgress,
 * which contains a list of legs (same as in the input), the associated travel time as well as the disutility.
 *
 * @author vsp-gleich / ikaddoura
 */
public class BerlinRaptorIntermodalAccessEgress implements RaptorIntermodalAccessEgress {

	Config config;
	BerlinExperimentalConfigGroup berlinCfg;
	MultiModeDrtConfigGroup multiModeDrtConfigGroup;
	IntermodalTripFareCompensatorsConfigGroup interModalTripFareCompensatorsCfg;

	// for randomization per person, per mode, per direction (but same random value for one combination of this per routing request)
	Id<Person> lastPersonId = Id.createPersonId("");
	RaptorStopFinder.Direction lastDirection = RaptorStopFinder.Direction.EGRESS;
	Map<String, Double> lastModes2Randomization = new HashMap<>();

	Random random = MatsimRandom.getLocalInstance();

	@Inject
    BerlinRaptorIntermodalAccessEgress(Config config) {
		this.config = config;
		this.berlinCfg = ConfigUtils.addOrGetModule(config, BerlinExperimentalConfigGroup.class);
		this.multiModeDrtConfigGroup = ConfigUtils.addOrGetModule(config, MultiModeDrtConfigGroup.class);
		this.interModalTripFareCompensatorsCfg = ConfigUtils.addOrGetModule(config,
				IntermodalTripFareCompensatorsConfigGroup.class);
	}

	@Override
    public RIntermodalAccessEgress calcIntermodalAccessEgress( final List<? extends PlanElement> legs, RaptorParameters params, Person person,
                                                               RaptorStopFinder.Direction direction) {
		// maybe nicer using raptor parameters per person ?
		String subpopulationName = null;
		if (person.getAttributes() != null) {
			Object attr = person.getAttributes().getAttribute("subpopulation") ;
			subpopulationName = attr == null ? null : attr.toString();
		}
		
		ScoringParameterSet scoringParams = config.planCalcScore().getScoringParameters(subpopulationName);
		
        double utility = 0.0;
        double tTime = 0.0;
<<<<<<< HEAD
//        for (PlanElement pe : legs) {
//            if (pe instanceof Leg) {
//                String mode = ((Leg) pe).getMode();
//                double travelTime = ((Leg) pe).getTravelTime();
//
//                // overrides individual parameters per person; use default scoring parameters
//                if (Time.getUndefinedTime() != travelTime) {
//                    tTime += travelTime;
//                    utility += travelTime * (scoringParams.getModes().get(mode).getMarginalUtilityOfTraveling() + (-1) * scoringParams.getPerforming_utils_hr()) / 3600;
//                }
//                Double distance = ((Leg) pe).getRoute().getDistance();
//                if (distance != null && distance != 0.) {
//                	utility += distance * scoringParams.getModes().get(mode).getMarginalUtilityOfDistance();
//                	utility += distance * scoringParams.getModes().get(mode).getMonetaryDistanceRate() * scoringParams.getMarginalUtilityOfMoney();
//                }
//                utility += scoringParams.getModes().get(mode).getConstant();
//
//                // account for drt fares
//                for (DrtFareConfigGroup drtFareConfigGroup : drtFaresConfigGroup.getDrtFareConfigGroups()) {
//                	if (drtFareConfigGroup.getMode().equals(mode)) {
//                        double fare = 0.;
//                		if (distance != null && distance != 0.) {
//                        	fare += drtFareConfigGroup.getDistanceFare_m() * distance;
//                        }
//
//                        if (Time.getUndefinedTime() != travelTime) {
//                            fare += drtFareConfigGroup.getTimeFare_h() * travelTime / 3600.;
//
//                        }
//
//                        fare += drtFareConfigGroup.getBasefare();
//                        fare = Math.max(fare, drtFareConfigGroup.getMinFarePerTrip());
//                        utility += -1. * fare * scoringParams.getMarginalUtilityOfMoney();
//                	}
//                }
//
//                // account for intermodal trip fare compensations
//                for (IntermodalTripFareCompensatorConfigGroup compensatorCfg : interModalTripFareCompensatorsCfg.getIntermodalTripFareCompensatorConfigGroups()) {
//                	if (compensatorCfg.getDrtModes().contains(mode) && compensatorCfg.getPtModes().contains(TransportMode.pt)) {
//                		// the following is a compensation, thus positive!
//                		utility += compensatorCfg.getCompensationPerTrip() * scoringParams.getMarginalUtilityOfMoney();
//                	}
//                }
//
//                //check whether the same agente was already handled for the same direction (for each trip it should always first handle all access stops and then all egress stops)
//                // assumes that the RaptorStopFinder handles by person, then by direction, then by mode for each routing request (what DefaultRaptorStopFinder does)
//                // -> same person, same direction should be all in one row without other agents in between (otherwise will not work as expected)
//                if(!(lastPersonId.equals(person.getId()) && lastDirection.equals(direction))) {
//                    lastModes2Randomization.clear();
//                    lastPersonId = person.getId();
//                    lastDirection = direction;
//                }
//
//                // apply randomization to utility if applicable;
//                IntermodalAccessEgressModeUtilityRandomization randomization = berlinCfg.getIntermodalAccessEgressModeUtilityRandomization(mode);
//                if (randomization != null) {
//                	double utilityRandomizationSigma = randomization.getAdditiveRandomizationWidth();
//                	if (utilityRandomizationSigma != 0.0) {
//                        Double additiveRandomization = lastModes2Randomization.get(mode);
//                        if (additiveRandomization == null) {
//                            /**
//                             * logNormal distribution in {@link org.matsim.core.router.costcalculators.RandomizingTimeDistanceTravelDisutilityFactory}
//                             */
////                            double normalization = 1. / Math.exp(utilityRandomizationSigma * utilityRandomizationSigma / 2);
////                            lastModes2Randomization.put(mode, Math.exp( utilityRandomizationSigma * random.nextGaussian() ) * normalization);
////                            Does log normal distribution really make sense for a term we add (instead of multiply)?
////                            Maybe rather use log normal distribution to multiply with the estimated travel time?
////                            (fare and distance seem more predictable, but travel time fluctuates)-gl mar'20
//                            additiveRandomization = (random.nextDouble() - 0.5) * utilityRandomizationSigma;
//                            lastModes2Randomization.put(mode, additiveRandomization);
//                        }
////                        System.err.println(person.getId().toString() + ";" + direction.toString() + ";" + additiveRandomization);
//                        utility += additiveRandomization;
//                    }
//                }
//            }
//        }
=======
        for (PlanElement pe : legs) {
            if (pe instanceof Leg) {
                String mode = ((Leg) pe).getMode();
				OptionalTime travelTime = ((Leg) pe).getTravelTime();

                // overrides individual parameters per person; use default scoring parameters
                if (travelTime.isDefined()) {
                    tTime += travelTime.seconds();
					utility += travelTime.seconds() * (scoringParams.getModes()
							.get(mode)
							.getMarginalUtilityOfTraveling() + (-1) * scoringParams.getPerforming_utils_hr()) / 3600;
				}
				Double distance = ((Leg)pe).getRoute().getDistance();
				if (distance != null && distance != 0.) {
					utility += distance * scoringParams.getModes().get(mode).getMarginalUtilityOfDistance();
					utility += distance
							* scoringParams.getModes().get(mode).getMonetaryDistanceRate()
							* scoringParams.getMarginalUtilityOfMoney();
				}
				utility += scoringParams.getModes().get(mode).getConstant();

				// account for drt fares
				for (DrtConfigGroup drtConfig : multiModeDrtConfigGroup.getModalElements()) {
					if (drtConfig.getMode().equals(mode)) {
						DrtFareParams drtFareParams = drtConfig.getDrtFareParams().get();
						double fare = 0.;
						if (distance != null && distance != 0.) {
							fare += drtFareParams.getDistanceFare_m() * distance;
						}

						if (travelTime.isDefined()) {
							fare += drtFareParams.getTimeFare_h() * travelTime.seconds() / 3600.;

						}

						fare += drtFareParams.getBasefare();
						fare = Math.max(fare, drtFareParams.getMinFarePerTrip());
						utility += -1. * fare * scoringParams.getMarginalUtilityOfMoney();
					}
                }
                
                // account for intermodal trip fare compensations
                for (IntermodalTripFareCompensatorConfigGroup compensatorCfg : interModalTripFareCompensatorsCfg.getIntermodalTripFareCompensatorConfigGroups()) {
                	if (compensatorCfg.getDrtModes().contains(mode) && compensatorCfg.getPtModes().contains(TransportMode.pt)) {
                		// the following is a compensation, thus positive!
                		utility += compensatorCfg.getCompensationPerTrip() * scoringParams.getMarginalUtilityOfMoney();
                	}
                }

                //check whether the same agente was already handled for the same direction (for each trip it should always first handle all access stops and then all egress stops)
                // assumes that the RaptorStopFinder handles by person, then by direction, then by mode for each routing request (what DefaultRaptorStopFinder does)
                // -> same person, same direction should be all in one row without other agents in between (otherwise will not work as expected)
                if(!(lastPersonId.equals(person.getId()) && lastDirection.equals(direction))) {
                    lastModes2Randomization.clear();
                    lastPersonId = person.getId();
                    lastDirection = direction;
                }

                // apply randomization to utility if applicable;
                IntermodalAccessEgressModeUtilityRandomization randomization = berlinCfg.getIntermodalAccessEgressModeUtilityRandomization(mode);
                if (randomization != null) {
                	double utilityRandomizationSigma = randomization.getAdditiveRandomizationWidth();
                	if (utilityRandomizationSigma != 0.0) {
                        Double additiveRandomization = lastModes2Randomization.get(mode);
                        if (additiveRandomization == null) {
                            /**
                             * logNormal distribution in {@link org.matsim.core.router.costcalculators.RandomizingTimeDistanceTravelDisutilityFactory}
                             */
//                            double normalization = 1. / Math.exp(utilityRandomizationSigma * utilityRandomizationSigma / 2);
//                            lastModes2Randomization.put(mode, Math.exp( utilityRandomizationSigma * random.nextGaussian() ) * normalization);
//                            Does log normal distribution really make sense for a term we add (instead of multiply)?
//                            Maybe rather use log normal distribution to multiply with the estimated travel time?
//                            (fare and distance seem more predictable, but travel time fluctuates)-gl mar'20
                            additiveRandomization = (random.nextDouble() - 0.5) * utilityRandomizationSigma;
                            lastModes2Randomization.put(mode, additiveRandomization);
                        }
//                        System.err.println(person.getId().toString() + ";" + direction.toString() + ";" + additiveRandomization);
//                        utility *= modeRandom; // analogue beta factor (taste variations)

                        utility += additiveRandomization;
//                        positive utility for a leg is hard to interpret and inh theory should not happen, but it can happen with high intermodal compensations. So do not exclude it.
//                        if (utility > 0) {
//                            utility = 0;
//                        }
                    }
                }
            }
        }
>>>>>>> e915b1fc
        return new RIntermodalAccessEgress(legs, -utility, tTime, direction);
    }
}<|MERGE_RESOLUTION|>--- conflicted
+++ resolved
@@ -75,85 +75,6 @@
 		
         double utility = 0.0;
         double tTime = 0.0;
-<<<<<<< HEAD
-//        for (PlanElement pe : legs) {
-//            if (pe instanceof Leg) {
-//                String mode = ((Leg) pe).getMode();
-//                double travelTime = ((Leg) pe).getTravelTime();
-//
-//                // overrides individual parameters per person; use default scoring parameters
-//                if (Time.getUndefinedTime() != travelTime) {
-//                    tTime += travelTime;
-//                    utility += travelTime * (scoringParams.getModes().get(mode).getMarginalUtilityOfTraveling() + (-1) * scoringParams.getPerforming_utils_hr()) / 3600;
-//                }
-//                Double distance = ((Leg) pe).getRoute().getDistance();
-//                if (distance != null && distance != 0.) {
-//                	utility += distance * scoringParams.getModes().get(mode).getMarginalUtilityOfDistance();
-//                	utility += distance * scoringParams.getModes().get(mode).getMonetaryDistanceRate() * scoringParams.getMarginalUtilityOfMoney();
-//                }
-//                utility += scoringParams.getModes().get(mode).getConstant();
-//
-//                // account for drt fares
-//                for (DrtFareConfigGroup drtFareConfigGroup : drtFaresConfigGroup.getDrtFareConfigGroups()) {
-//                	if (drtFareConfigGroup.getMode().equals(mode)) {
-//                        double fare = 0.;
-//                		if (distance != null && distance != 0.) {
-//                        	fare += drtFareConfigGroup.getDistanceFare_m() * distance;
-//                        }
-//
-//                        if (Time.getUndefinedTime() != travelTime) {
-//                            fare += drtFareConfigGroup.getTimeFare_h() * travelTime / 3600.;
-//
-//                        }
-//
-//                        fare += drtFareConfigGroup.getBasefare();
-//                        fare = Math.max(fare, drtFareConfigGroup.getMinFarePerTrip());
-//                        utility += -1. * fare * scoringParams.getMarginalUtilityOfMoney();
-//                	}
-//                }
-//
-//                // account for intermodal trip fare compensations
-//                for (IntermodalTripFareCompensatorConfigGroup compensatorCfg : interModalTripFareCompensatorsCfg.getIntermodalTripFareCompensatorConfigGroups()) {
-//                	if (compensatorCfg.getDrtModes().contains(mode) && compensatorCfg.getPtModes().contains(TransportMode.pt)) {
-//                		// the following is a compensation, thus positive!
-//                		utility += compensatorCfg.getCompensationPerTrip() * scoringParams.getMarginalUtilityOfMoney();
-//                	}
-//                }
-//
-//                //check whether the same agente was already handled for the same direction (for each trip it should always first handle all access stops and then all egress stops)
-//                // assumes that the RaptorStopFinder handles by person, then by direction, then by mode for each routing request (what DefaultRaptorStopFinder does)
-//                // -> same person, same direction should be all in one row without other agents in between (otherwise will not work as expected)
-//                if(!(lastPersonId.equals(person.getId()) && lastDirection.equals(direction))) {
-//                    lastModes2Randomization.clear();
-//                    lastPersonId = person.getId();
-//                    lastDirection = direction;
-//                }
-//
-//                // apply randomization to utility if applicable;
-//                IntermodalAccessEgressModeUtilityRandomization randomization = berlinCfg.getIntermodalAccessEgressModeUtilityRandomization(mode);
-//                if (randomization != null) {
-//                	double utilityRandomizationSigma = randomization.getAdditiveRandomizationWidth();
-//                	if (utilityRandomizationSigma != 0.0) {
-//                        Double additiveRandomization = lastModes2Randomization.get(mode);
-//                        if (additiveRandomization == null) {
-//                            /**
-//                             * logNormal distribution in {@link org.matsim.core.router.costcalculators.RandomizingTimeDistanceTravelDisutilityFactory}
-//                             */
-////                            double normalization = 1. / Math.exp(utilityRandomizationSigma * utilityRandomizationSigma / 2);
-////                            lastModes2Randomization.put(mode, Math.exp( utilityRandomizationSigma * random.nextGaussian() ) * normalization);
-////                            Does log normal distribution really make sense for a term we add (instead of multiply)?
-////                            Maybe rather use log normal distribution to multiply with the estimated travel time?
-////                            (fare and distance seem more predictable, but travel time fluctuates)-gl mar'20
-//                            additiveRandomization = (random.nextDouble() - 0.5) * utilityRandomizationSigma;
-//                            lastModes2Randomization.put(mode, additiveRandomization);
-//                        }
-////                        System.err.println(person.getId().toString() + ";" + direction.toString() + ";" + additiveRandomization);
-//                        utility += additiveRandomization;
-//                    }
-//                }
-//            }
-//        }
-=======
         for (PlanElement pe : legs) {
             if (pe instanceof Leg) {
                 String mode = ((Leg) pe).getMode();
@@ -242,7 +163,6 @@
                 }
             }
         }
->>>>>>> e915b1fc
         return new RIntermodalAccessEgress(legs, -utility, tTime, direction);
     }
 }