/* *********************************************************************** *
 * project: org.matsim.*
 *                                                                         *
 * *********************************************************************** *
 *                                                                         *
 * copyright       : (C) 2020 by the members listed in the COPYING,        *
 *                   LICENSE and WARRANTY file.                            *
 * email           : info at matsim dot org                                *
 *                                                                         *
 * *********************************************************************** *
 *                                                                         *
 *   This program is free software; you can redistribute it and/or modify  *
 *   it under the terms of the GNU General Public License as published by  *
 *   the Free Software Foundation; either version 2 of the License, or     *
 *   (at your option) any later version.                                   *
 *   See also COPYING, LICENSE and WARRANTY file                           *
 *                                                                         *
 * *********************************************************************** */

package org.matsim.run.drt.intermodalTripFareCompensator;

import java.util.HashMap;
import java.util.HashSet;
import java.util.Map;
import java.util.Map.Entry;
import java.util.Set;

import org.matsim.api.core.v01.Id;
import org.matsim.api.core.v01.events.PersonDepartureEvent;
import org.matsim.api.core.v01.events.PersonMoneyEvent;
import org.matsim.api.core.v01.events.handler.PersonDepartureEventHandler;
import org.matsim.api.core.v01.population.Person;
import org.matsim.core.api.experimental.events.EventsManager;
import org.matsim.core.config.groups.QSimConfigGroup;
import org.matsim.core.controler.events.AfterMobsimEvent;
import org.matsim.core.controler.listener.AfterMobsimListener;

import com.google.inject.Inject;

/**
 * 
 * @author vsp-gleich
 *
 */
public class IntermodalTripFareCompensatorPerDay implements PersonDepartureEventHandler, AfterMobsimListener {
	@Inject
	private EventsManager events;
	@Inject
	private QSimConfigGroup qSimConfigGroup;
	private Set<Id<Person>> personsOnPtTrip = new HashSet<>();
	private Map<Id<Person>, Integer> persons2DrtTrips = new HashMap<>();
	private double compensationPerDay;
	private double compensationPerTrip;
	private Set<String> drtModes;
	private Set<String> ptModes;
	private double compensationTime = Double.NaN;

	IntermodalTripFareCompensatorPerDay(IntermodalTripFareCompensatorConfigGroup intermodalFareConfigGroup) {
		this.compensationPerDay = intermodalFareConfigGroup.getCompensationPerDay();
		this.compensationPerTrip = intermodalFareConfigGroup.getCompensationPerTrip();
		this.drtModes = intermodalFareConfigGroup.getDrtModes();
		this.ptModes = intermodalFareConfigGroup.getPtModes();
	}

	@Override
	public void handleEvent(PersonDepartureEvent event) {
		if (ptModes.contains(event.getLegMode())) {
			personsOnPtTrip.add(event.getPersonId());
		}
		if (drtModes.contains(event.getLegMode())) {
			if (!persons2DrtTrips.containsKey(event.getPersonId())) {
				persons2DrtTrips.put(event.getPersonId(), 1);
			} else {
				persons2DrtTrips.put(event.getPersonId(), persons2DrtTrips.get(event.getPersonId()) + 1);
			}
		}
	}

	private void compensate(double time, Id<Person> agentId, double amount) {
		events.processEvent(new PersonMoneyEvent(time, agentId, amount));
	}

	@Override
	public void notifyAfterMobsim(AfterMobsimEvent event) {
		double time = getOrCalcCompensationTime();

		for (Entry<Id<Person>, Integer> person2DrtTrips : persons2DrtTrips.entrySet()) {
			if (personsOnPtTrip.contains(person2DrtTrips.getKey())) {
				compensate(time, person2DrtTrips.getKey(), compensationPerDay + compensationPerTrip * person2DrtTrips.getValue());
			}
		}
	}
	
    @Override
    public void reset(int iteration) {
		// reset for stuck agents after mobsim
		personsOnPtTrip.clear();
		persons2DrtTrips.clear();
    }

	private double getOrCalcCompensationTime() {
<<<<<<< HEAD
//		if (Double.isNaN(this.compensationTime)) {
//			this.compensationTime = (Double.isFinite(qSimConfigGroup.getEndTime()) && qSimConfigGroup.getEndTime() > 0)
//					? qSimConfigGroup.getEndTime()
//					: Double.MAX_VALUE;
//		}
=======
		if (Double.isNaN(this.compensationTime)) {
			this.compensationTime = (Double.isFinite(qSimConfigGroup.getEndTime().seconds()) && qSimConfigGroup.getEndTime().seconds() > 0)
					? qSimConfigGroup.getEndTime().seconds()
					: Double.MAX_VALUE;
		}
>>>>>>> e915b1fc

		return this.compensationTime;
	}

}<|MERGE_RESOLUTION|>--- conflicted
+++ resolved
@@ -99,19 +99,11 @@
     }
 
 	private double getOrCalcCompensationTime() {
-<<<<<<< HEAD
-//		if (Double.isNaN(this.compensationTime)) {
-//			this.compensationTime = (Double.isFinite(qSimConfigGroup.getEndTime()) && qSimConfigGroup.getEndTime() > 0)
-//					? qSimConfigGroup.getEndTime()
-//					: Double.MAX_VALUE;
-//		}
-=======
 		if (Double.isNaN(this.compensationTime)) {
 			this.compensationTime = (Double.isFinite(qSimConfigGroup.getEndTime().seconds()) && qSimConfigGroup.getEndTime().seconds() > 0)
 					? qSimConfigGroup.getEndTime().seconds()
 					: Double.MAX_VALUE;
 		}
->>>>>>> e915b1fc
 
 		return this.compensationTime;
 	}
