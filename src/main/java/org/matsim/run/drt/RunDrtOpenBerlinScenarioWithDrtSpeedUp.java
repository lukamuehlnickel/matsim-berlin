--- conflicted
+++ resolved
@@ -23,25 +23,12 @@
 import org.matsim.api.core.v01.Scenario;
 import org.matsim.api.core.v01.population.Person;
 import org.matsim.core.config.Config;
-<<<<<<< HEAD
-import org.matsim.core.controler.AbstractModule;
-=======
 import org.matsim.core.config.ConfigUtils;
->>>>>>> 89c41358
 import org.matsim.core.controler.Controler;
-import org.matsim.core.controler.OutputDirectoryHierarchy;
-import org.matsim.core.controler.TerminationCriterion;
 import org.matsim.drtSpeedUp.DrtSpeedUpConfigGroup;
-<<<<<<< HEAD
-import org.matsim.drtSpeedUp.DrtSpeedUpModule;
-import org.matsim.run.dynamicShutdown.DynamicShutdownControlerListenerImpl;
-import org.matsim.run.dynamicShutdown.ModeChoiceCoverageControlerListener;
-import org.matsim.run.dynamicShutdown.TerminateDynamically;
-=======
 import org.matsim.drtSpeedUp.MultiModeDrtSpeedUpModule;
 import org.matsim.optDRT.MultiModeOptDrtConfigGroup;
 import org.matsim.optDRT.OptDrt;
->>>>>>> 89c41358
 import org.matsim.run.RunBerlinScenario;
 
 /**
@@ -55,77 +42,26 @@
 		for (String arg : args) {
 			log.info( arg );
 		}
-//
+		
 		if ( args.length==0 ) {
 			args = new String[] {"scenarios/berlin-v5.5-1pct/input/drt/berlin-drt-v5.5-1pct.config.xml"}  ;
 		}
-<<<<<<< HEAD
-
-		Config config = RunDrtOpenBerlinScenario.prepareConfig( args , new DrtSpeedUpConfigGroup() ) ;
-		DrtSpeedUpModule.addTeleportedDrtMode(config);
-
-		//jr start
-		//
-//		config.controler().setOverwriteFileSetting(OutputDirectoryHierarchy.OverwriteFileSetting.failIfDirectoryExists);
-		config.controler().setOverwriteFileSetting(OutputDirectoryHierarchy.OverwriteFileSetting.deleteDirectoryIfExists);
-//		config.qsim().setNumberOfThreads(8);
-//		config.global().setNumberOfThreads(8);
-		config.controler().setLastIteration(1250);
-		config.controler().setWriteEventsInterval(0);
-		config.controler().setWritePlansInterval(0);
-		config.controler().setWriteSnapshotsInterval(0);
-		config.transit().setUsingTransitInMobsim(false); //jr end
-
-
-
-=======
 		
 		Config config = RunDrtOpenBerlinScenario.prepareConfig( args , new DrtSpeedUpConfigGroup(), new MultiModeOptDrtConfigGroup() ) ;
 		MultiModeDrtSpeedUpModule.addTeleportedDrtMode(config);
 		
->>>>>>> 89c41358
 		Scenario scenario = RunDrtOpenBerlinScenario.prepareScenario( config ) ;
 		for( Person person : scenario.getPopulation().getPersons().values() ){
 			person.getPlans().removeIf( (plan) -> plan!=person.getSelectedPlan() ) ;
 		}
-
+		
 		Controler controler = RunDrtOpenBerlinScenario.prepareControler( scenario ) ;
-<<<<<<< HEAD
-
-		controler.addOverridingModule(new DrtSpeedUpModule());
-
-		// jr start
-		controler.addOverridingModule(new AbstractModule() {
-			@Override
-			public void install() {
-				this.addControlerListenerBinding().to(ModeChoiceCoverageControlerListener.class);
-			}
-		});
-
-		controler.addOverridingModule(new AbstractModule() {
-			@Override
-			public void install() {
-				this.addControlerListenerBinding().to(DynamicShutdownControlerListenerImpl.class);
-			}
-		});
-
-		controler.addOverridingModule(new AbstractModule() {
-			@Override
-			public void install() {
-				bind(TerminationCriterion.class).to(TerminateDynamically.class);
-			}
-		});
-
-		// jr end
-
-=======
 		
 		controler.addOverridingModule(new MultiModeDrtSpeedUpModule());
 		OptDrt.addAsOverridingModule(controler, ConfigUtils.addOrGetModule(scenario.getConfig(), MultiModeOptDrtConfigGroup.class));
 		
->>>>>>> 89c41358
 		controler.run() ;
-
+		
 		RunBerlinScenario.runAnalysis(controler);
 	}
 
