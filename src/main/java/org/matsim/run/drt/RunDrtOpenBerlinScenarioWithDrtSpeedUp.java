/* *********************************************************************** *
 * project: org.matsim.*
 *                                                                         *
 * *********************************************************************** *
 *                                                                         *
 * copyright       : (C) 2017 by the members listed in the COPYING,        *
 *                   LICENSE and WARRANTY file.                            *
 * email           : info at matsim dot org                                *
 *                                                                         *
 * *********************************************************************** *
 *                                                                         *
 *   This program is free software; you can redistribute it and/or modify  *
 *   it under the terms of the GNU General Public License as published by  *
 *   the Free Software Foundation; either version 2 of the License, or     *
 *   (at your option) any later version.                                   *
 *   See also COPYING, LICENSE and WARRANTY file                           *
 *                                                                         *
 * *********************************************************************** */

package org.matsim.run.drt;

import org.apache.log4j.Logger;
import org.matsim.api.core.v01.Scenario;
import org.matsim.api.core.v01.population.Person;
import org.matsim.core.config.Config;
import org.matsim.core.controler.AbstractModule;
import org.matsim.core.controler.Controler;
import org.matsim.core.controler.OutputDirectoryHierarchy;
import org.matsim.core.controler.TerminationCriterion;
import org.matsim.drtSpeedUp.DrtSpeedUpConfigGroup;
import org.matsim.drtSpeedUp.DrtSpeedUpModule;
import org.matsim.run.dynamicShutdown.DynamicShutdownControlerListenerImpl;
import org.matsim.run.dynamicShutdown.ModeChoiceCoverageControlerListener;
import org.matsim.run.dynamicShutdown.TerminateDynamically;
import org.matsim.run.RunBerlinScenario;

/**
* @author ikaddoura
*/

public class RunDrtOpenBerlinScenarioWithDrtSpeedUp {
	private static final Logger log = Logger.getLogger(RunDrtOpenBerlinScenarioWithDrtSpeedUp.class);

	public static void main(String[] args) {
		for (String arg : args) {
			log.info( arg );
		}
//
		if ( args.length==0 ) {
			args = new String[] {"scenarios/berlin-v5.5-1pct/input/drt/berlin-drt-v5.5-1pct.config.xml"}  ;
		}

		Config config = RunDrtOpenBerlinScenario.prepareConfig( args , new DrtSpeedUpConfigGroup() ) ;
<<<<<<< HEAD
		DrtSpeedUpModule.adjustConfig(config);

		//jr start
		//
//		config.controler().setOverwriteFileSetting(OutputDirectoryHierarchy.OverwriteFileSetting.failIfDirectoryExists);
		config.controler().setOverwriteFileSetting(OutputDirectoryHierarchy.OverwriteFileSetting.deleteDirectoryIfExists);
//		config.qsim().setNumberOfThreads(8);
//		config.global().setNumberOfThreads(8);
		config.controler().setLastIteration(1250);
		config.controler().setWriteEventsInterval(0);
		config.controler().setWritePlansInterval(0);
		config.controler().setWriteSnapshotsInterval(0);
		config.transit().setUsingTransitInMobsim(false); //jr end



=======
		DrtSpeedUpModule.addTeleportedDrtMode(config);
		
>>>>>>> 04a98f60
		Scenario scenario = RunDrtOpenBerlinScenario.prepareScenario( config ) ;
		for( Person person : scenario.getPopulation().getPersons().values() ){
			person.getPlans().removeIf( (plan) -> plan!=person.getSelectedPlan() ) ;
		}

		Controler controler = RunDrtOpenBerlinScenario.prepareControler( scenario ) ;

		controler.addOverridingModule(new DrtSpeedUpModule());

		// jr start
		controler.addOverridingModule(new AbstractModule() {
			@Override
			public void install() {
				this.addControlerListenerBinding().to(ModeChoiceCoverageControlerListener.class);
			}
		});

		controler.addOverridingModule(new AbstractModule() {
			@Override
			public void install() {
				this.addControlerListenerBinding().to(DynamicShutdownControlerListenerImpl.class);
			}
		});

		controler.addOverridingModule(new AbstractModule() {
			@Override
			public void install() {
				bind(TerminationCriterion.class).to(TerminateDynamically.class);
			}
		});

		// jr end

		controler.run() ;

		RunBerlinScenario.runAnalysis(controler);
	}

}
<|MERGE_RESOLUTION|>--- conflicted
+++ resolved
@@ -51,8 +51,7 @@
 		}
 
 		Config config = RunDrtOpenBerlinScenario.prepareConfig( args , new DrtSpeedUpConfigGroup() ) ;
-<<<<<<< HEAD
-		DrtSpeedUpModule.adjustConfig(config);
+		DrtSpeedUpModule.addTeleportedDrtMode(config);
 
 		//jr start
 		//
@@ -68,10 +67,6 @@
 
 
 
-=======
-		DrtSpeedUpModule.addTeleportedDrtMode(config);
-		
->>>>>>> 04a98f60
 		Scenario scenario = RunDrtOpenBerlinScenario.prepareScenario( config ) ;
 		for( Person person : scenario.getPopulation().getPersons().values() ){
 			person.getPlans().removeIf( (plan) -> plan!=person.getSelectedPlan() ) ;
