--- conflicted
+++ resolved
@@ -173,7 +173,7 @@
 			config.plans().setInputFile("../../../../test/input/drt/drt-test-agents.xml");
 			
 			// jvm on build server has less cores than we set in the input config file and would complain about that
-			config.global().setNumberOfThreads(4);
+			config.global().setNumberOfThreads(1);
 			config.qsim().setNumberOfThreads(1);
 			
 			config.controler().setWritePlansInterval(1);
@@ -206,8 +206,7 @@
 			
 			controler.run() ;	
 			
-			Id<Person> intermodalPtAgentId = Id.createPersonId("285614901pt_w_drt");
-			Plan intermodalPtAgentPlan = scenario.getPopulation().getPersons().get(intermodalPtAgentId).getSelectedPlan();
+			Plan intermodalPtAgentPlan = scenario.getPopulation().getPersons().get(Id.createPersonId("285614901pt")).getSelectedPlan();
 			
 			int intermodalTripCounter = 0;
 			int drtLegsInIntermodalTripsCounter = 0;
@@ -231,10 +230,6 @@
 			Assert.assertTrue("pt agent has no intermodal route (=drt for access or egress to pt)", intermodalTripCounter > 0);
 			
 			// check drt-pt-intermodal trip fare compensator
-<<<<<<< HEAD
-			List<PersonMoneyEvent> moneyEventsIntermodalAgent = fareChecker.getEventsForPerson(intermodalPtAgentId);
-			double expectedCompensationAmountPerTrip = 1.0;// TODO: get from config instead?
-=======
 			List<PersonMoneyEvent> moneyEventsIntermodalAgent = fareChecker.getEventsForPerson(Id.createPersonId("285614901pt"));
 			IntermodalTripFareCompensatorsConfigGroup fareCompensators = ConfigUtils.addOrGetModule(config, IntermodalTripFareCompensatorsConfigGroup.class);
 			double expectedCompensationAmountPerTrip = Double.NaN;
@@ -244,7 +239,6 @@
 				}
 			}
 			
->>>>>>> 762e53a1
 			int compensatorMoneyEventsCounter = 0;
 			for(PersonMoneyEvent event: moneyEventsIntermodalAgent) {
 				if (Math.abs(event.getAmount() - expectedCompensationAmountPerTrip * drtLegsInIntermodalTripsCounter) < MatsimTestUtils.EPSILON) {
@@ -253,15 +247,11 @@
 				}
 			}
 			
-<<<<<<< HEAD
-			Assert.assertEquals("Number of intermodal trips and of intermodal trip fare compensator money events should be equal.", drtLegsInIntermodalTripsCounter, compensatorMoneyEventsCounter);
-=======
 			Assert.assertTrue(
 					"Number of potential intermodal trip fare compensator money events should be equal or higher than the number of intermodal trips."
 							+ "drtLegsInIntermodalTripsCounter: " + drtLegsInIntermodalTripsCounter
 							+ ", compensatorMoneyEventsCounter:" + compensatorMoneyEventsCounter,
 					1 <= compensatorMoneyEventsCounter);
->>>>>>> 762e53a1
 			
 		} catch ( Exception ee ) {
 			throw new RuntimeException(ee) ;
