--- conflicted
+++ resolved
@@ -50,11 +50,8 @@
 import org.matsim.core.router.TripStructureUtils.Trip;
 import org.matsim.run.BerlinExperimentalConfigGroup;
 import org.matsim.run.BerlinExperimentalConfigGroup.IntermodalAccessEgressModeUtilityRandomization;
-<<<<<<< HEAD
 import org.matsim.run.JRModeChoiceCoverageControlerListener;
-=======
 import org.matsim.run.RunBerlinScenario;
->>>>>>> f160f6ae
 import org.matsim.run.drt.intermodalTripFareCompensator.IntermodalTripFareCompensatorConfigGroup;
 import org.matsim.run.drt.intermodalTripFareCompensator.IntermodalTripFareCompensatorConfigGroup.CompensationCondition;
 import org.matsim.run.drt.intermodalTripFareCompensator.IntermodalTripFareCompensatorsConfigGroup;
@@ -342,7 +339,14 @@
 			
 			Scenario scenario = RunDrtOpenBerlinScenario.prepareScenario( config ) ;
 			Controler controler = RunDrtOpenBerlinScenario.prepareControler( scenario ) ;
-			
+            //jr
+            controler.addOverridingModule(new AbstractModule() {
+                @Override
+                public void install() {
+                    this.addControlerListenerBinding().to(JRModeChoiceCoverageControlerListener.class);
+                }
+            });
+            //jr
 			FareEventChecker fareChecker = new FareEventChecker();
 			controler.addOverridingModule(new AbstractModule() {
 				@Override
@@ -350,16 +354,16 @@
 					addEventHandlerBinding().toInstance(fareChecker);
 				}
 			});
-			
-			controler.run() ;	
-			
+
+			controler.run() ;
+
 			Plan intermodalPtAgentPlan = scenario.getPopulation().getPersons().get(Id.createPersonId("285614901pt")).getSelectedPlan();
-			
+
 			int intermodalTripCounter = 0;
 			int drtLegsInIntermodalTripsCounter = 0;
-			
+
 			List<Trip> trips = TripStructureUtils.getTrips(intermodalPtAgentPlan.getPlanElements());
-			
+
 			for (Trip trip: trips) {
 				Map<String, Integer> mode2NumberOfLegs = new HashMap<>();
 				for (Leg leg: trip.getLegsOnly()) {
@@ -375,138 +379,16 @@
 				}
 			}
 			Assert.assertTrue("pt agent has no intermodal route (=drt for access or egress to pt)", intermodalTripCounter > 0);
-			
+
 			// check drt-pt-intermodal trip fare compensator
 			List<PersonMoneyEvent> moneyEventsIntermodalAgent = fareChecker.getEventsForPerson(Id.createPersonId("285614901pt"));
-			
+
 			int hugeMoneyEventCounter = 0;
 			for(PersonMoneyEvent event: moneyEventsIntermodalAgent) {
 				if (event.getAmount() > 10000) {
 					hugeMoneyEventCounter++;
 				}
 			}
-			
-			Assert.assertEquals("Number of potential intermodal trip fare compensator money events should be equal to the number of persons who get a compensation.", 1, hugeMoneyEventCounter);
-			Assert.assertEquals("Huge money events thrown at the end of the day should translate into a very large score!", true, 10000 < controler.getScoreStats().getScoreHistory().get( ScoreStatsControlerListener.ScoreItem.average ).get(0));
-
-		} catch ( Exception ee ) {
-			throw new RuntimeException(ee) ;
-		}
-	}
-
-	@Test
-	public final void testWithModeChoiceCoverage() {
-		try {
-			final String[] args = {"scenarios/berlin-v5.5-1pct/input/drt/berlin-drt-v5.5-1pct.config.xml"};
-
-			Config config = RunDrtOpenBerlinScenario.prepareConfig( args ) ;
-			config.controler().setLastIteration(50);
-			config.strategy().clearStrategySettings();
-
-			// Use RandomSingleTripReRoute, because in this branch only in RandomSingleTripReRoute drt is allowed as access/egress mode to pt
-			StrategySettings stratSets = new StrategySettings();
-			stratSets.setStrategyName("RandomSingleTripReRoute");
-			stratSets.setWeight(1.0);
-			stratSets.setSubpopulation("person");
-			config.strategy().addStrategySettings(stratSets);
-
-			config.strategy().setFractionOfIterationsToDisableInnovation(1);
-			config.controler().setOverwriteFileSetting(OverwriteFileSetting.deleteDirectoryIfExists);
-			config.controler().setOutputDirectory( utils.getOutputDirectory() );
-			config.plans().setInputFile("../../../../test/input/drt/drt-test-agents.xml");
-
-			// jvm on build server has less cores than we set in the input config file and would complain about that
-			config.global().setNumberOfThreads(1);
-			config.qsim().setNumberOfThreads(1);
-
-			config.controler().setWritePlansInterval(1);
-
-			// make pt more attractive to obtain less direct walks (routing mode pt) due to drt triangle walk being more attractive
-			config.planCalcScore().setMarginalUtlOfWaitingPt_utils_hr(5);
-
-			BerlinExperimentalConfigGroup berlinExpConfigGroup = ConfigUtils.addOrGetModule(config, BerlinExperimentalConfigGroup.class);
-
-			IntermodalAccessEgressModeUtilityRandomization utilityRandomization = new IntermodalAccessEgressModeUtilityRandomization();
-			utilityRandomization.setAccessEgressMode(TransportMode.drt);
-			utilityRandomization.setAdditiveRandomizationWidth(20.);
-			berlinExpConfigGroup.addIntermodalAccessEgressModeUtilityRandomization(utilityRandomization);
-
-			for (DrtConfigGroup drtCfg : MultiModeDrtConfigGroup.get(config).getModalElements()) {
-				drtCfg.setNumberOfThreads(1);
-				drtCfg.setDrtServiceAreaShapeFile("https://svn.vsp.tu-berlin.de/repos/public-svn/matsim/scenarios/countries/de/berlin/projects/avoev/shp-files/shp-berlkoenig-area/berlkoenig-area.shp");
-			}
-
-			IntermodalTripFareCompensatorsConfigGroup compensatorsCfg = ConfigUtils.addOrGetModule(config, IntermodalTripFareCompensatorsConfigGroup.class);
-			List<IntermodalTripFareCompensatorConfigGroup> remove = new ArrayList<>();
-			for (IntermodalTripFareCompensatorConfigGroup previousCfg : compensatorsCfg.getIntermodalTripFareCompensatorConfigGroups()) {
-				remove.add(previousCfg);
-			}
-			for (IntermodalTripFareCompensatorConfigGroup previousCfg : remove) {
-				compensatorsCfg.removeParameterSet(previousCfg);
-			}
-			IntermodalTripFareCompensatorConfigGroup compensatorCfg = new IntermodalTripFareCompensatorConfigGroup();
-			compensatorCfg.setCompensationCondition(CompensationCondition.PtModeUsedAnywhereInTheDay);
-			compensatorCfg.setDrtModesAsString("drt");
-			compensatorCfg.setPtModesAsString("pt");
-			compensatorCfg.setCompensationPerTrip(111111.);
-			compensatorsCfg.addParameterSet(compensatorCfg);
-
-			config.transit().setUsingTransitInMobsim(false);
-
-			Scenario scenario = RunDrtOpenBerlinScenario.prepareScenario( config ) ;
-			Controler controler = RunDrtOpenBerlinScenario.prepareControler( scenario ) ;
-
-			//jr
-			controler.addOverridingModule(new AbstractModule() {
-				@Override
-				public void install() {
-					this.addControlerListenerBinding().to(JRModeChoiceCoverageControlerListener.class);
-				}
-			});
-			//jr
-
-			FareEventChecker fareChecker = new FareEventChecker();
-			controler.addOverridingModule(new AbstractModule() {
-				@Override
-				public void install() {
-					addEventHandlerBinding().toInstance(fareChecker);
-				}
-			});
-
-			controler.run() ;
-
-			Plan intermodalPtAgentPlan = scenario.getPopulation().getPersons().get(Id.createPersonId("285614901pt")).getSelectedPlan();
-
-			int intermodalTripCounter = 0;
-			int drtLegsInIntermodalTripsCounter = 0;
-
-			List<Trip> trips = TripStructureUtils.getTrips(intermodalPtAgentPlan.getPlanElements());
-
-			for (Trip trip: trips) {
-				Map<String, Integer> mode2NumberOfLegs = new HashMap<>();
-				for (Leg leg: trip.getLegsOnly()) {
-					if (!mode2NumberOfLegs.containsKey(leg.getMode())) {
-						mode2NumberOfLegs.put(leg.getMode(), 1);
-					} else {
-						mode2NumberOfLegs.put(leg.getMode(), mode2NumberOfLegs.get(leg.getMode()) + 1);
-					}
-				}
-				if (mode2NumberOfLegs.containsKey(TransportMode.drt) && mode2NumberOfLegs.containsKey(TransportMode.pt)) {
-					intermodalTripCounter++;
-					drtLegsInIntermodalTripsCounter = drtLegsInIntermodalTripsCounter + mode2NumberOfLegs.get(TransportMode.drt);
-				}
-			}
-			Assert.assertTrue("pt agent has no intermodal route (=drt for access or egress to pt)", intermodalTripCounter > 0);
-
-			// check drt-pt-intermodal trip fare compensator
-			List<PersonMoneyEvent> moneyEventsIntermodalAgent = fareChecker.getEventsForPerson(Id.createPersonId("285614901pt"));
-
-			int hugeMoneyEventCounter = 0;
-			for(PersonMoneyEvent event: moneyEventsIntermodalAgent) {
-				if (event.getAmount() > 10000) {
-					hugeMoneyEventCounter++;
-				}
-			}
 
 			Assert.assertEquals("Number of potential intermodal trip fare compensator money events should be equal to the number of persons who get a compensation.", 1, hugeMoneyEventCounter);
 			Assert.assertEquals("Huge money events thrown at the end of the day should translate into a very large score!", true, 10000 < controler.getScoreStats().getScoreHistory().get( ScoreStatsControlerListener.ScoreItem.average ).get(0));
