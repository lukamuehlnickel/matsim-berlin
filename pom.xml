<project xmlns="http://maven.apache.org/POM/4.0.0" xmlns:xsi="http://www.w3.org/2001/XMLSchema-instance"
		 xsi:schemaLocation="http://maven.apache.org/POM/4.0.0 http://maven.apache.org/xsd/maven-4.0.0.xsd">

	<modelVersion>4.0.0</modelVersion>
	<groupId>com.github.matsim-scenarios</groupId>
	<artifactId>matsim-berlin</artifactId>
	<version>6.x-SNAPSHOT</version>

	<name>MATSim Open Berlin scenario</name>
	<description>MATSim Open Berlin scenario</description>

	<properties>
		<!-- release -->
		<!--<matsim.version>13.0</matsim.version>-->

		<!-- PR-labelled release -->
<<<<<<< HEAD
		<matsim.version>16.0-SNAPSHOT</matsim.version>
=======
<!--		<matsim.version>15.0-PR2487</matsim.version>-->
>>>>>>> e55d83c1

		<!-- snapshot == not recommended: rather use PR-labelled release!-->
		<matsim.version>16.0-SNAPSHOT</matsim.version>
		<maven.compiler.release>17</maven.compiler.release>
	</properties>

	<repositories>

		<!-- Repository for MATSim releases (MATSim is not on Maven central) -->
		<repository>
			<id>matsim</id>
			<url>https://repo.matsim.org/repository/matsim</url>
		</repository>

		<repository>
			<id>jitpack.io</id>
			<url>https://jitpack.io</url>
		</repository>

		<repository>
			<!-- Geotools is not on Maven central -->
			<id>osgeo</id>
			<name>Geotools repository</name>
			<url>https://repo.osgeo.org/repository/release</url>
		</repository>

		<repository>
			<id>de.topobyte</id>
			<url>https://mvn.topobyte.de</url>
		</repository>

		<repository>
			<id>com.slimjars.trove4j</id>
			<url>https://mvn.slimjars.com</url>
		</repository>

	</repositories>

	<dependencies>

		<dependency>
			<groupId>tech.tablesaw</groupId>
			<artifactId>tablesaw-core</artifactId>
			<version>0.43.1</version>
			<exclusions>
				<exclusion>
					<groupId>it.unimi.dsi</groupId>
					<artifactId>fastutil</artifactId>
				</exclusion>
			</exclusions>
		</dependency>

		<!-- This is the matsim "core": -->
		<dependency>
			<groupId>org.matsim</groupId>
			<artifactId>matsim</artifactId>
			<version>${matsim.version}</version>
		</dependency>

		<dependency>
			<groupId>org.matsim.contrib</groupId>
			<artifactId>dvrp</artifactId>
			<version>${matsim.version}</version>
			<scope>compile</scope>
		</dependency>

		<dependency>
			<groupId>org.matsim.contrib</groupId>
			<artifactId>emissions</artifactId>
			<version>${matsim.version}</version>
			<scope>compile</scope>
		</dependency>

		<dependency>
			<groupId>org.matsim.contrib</groupId>
			<artifactId>noise</artifactId>
			<version>${matsim.version}</version>
			<scope>compile</scope>
		</dependency>

		<dependency>
			<groupId>org.matsim.contrib</groupId>
			<artifactId>accidents</artifactId>
			<version>${matsim.version}</version>
			<scope>compile</scope>
		</dependency>

		<dependency>
			<groupId>org.matsim.contrib</groupId>
			<artifactId>application</artifactId>
			<version>${matsim.version}</version>
			<scope>compile</scope>
			<exclusions>
				<exclusion>
					<groupId>xerces</groupId>
					<artifactId>xercesImpl</artifactId>
				</exclusion>
			</exclusions>
		</dependency>

		<dependency>
			<groupId>org.matsim.contrib</groupId>
			<artifactId>vsp</artifactId>
			<version>${matsim.version}</version>
			<scope>compile</scope>
			<exclusions>
				<exclusion>
					<groupId>xerces</groupId>
					<artifactId>xercesImpl</artifactId>
				</exclusion>
			</exclusions>
		</dependency>

		<dependency>
			<groupId>org.matsim.contrib</groupId>
			<artifactId>locationchoice</artifactId>
			<version>${matsim.version}</version>
			<scope>compile</scope>
		</dependency>

		<dependency>
			<groupId>org.matsim.contrib</groupId>
			<artifactId>simwrapper</artifactId>
			<version>${matsim.version}</version>
			<scope>compile</scope>
		</dependency>

		<dependency>
			<groupId>com.github.kit-ifv</groupId>
			<artifactId>actitopp</artifactId>
			<version>1.9.1</version>
		</dependency>

		<dependency>
			<groupId>org.optaplanner</groupId>
			<artifactId>optaplanner-core</artifactId>
			<version>8.35.0.Final</version>
		</dependency>

		<dependency>
			<groupId>org.apache.poi</groupId>
			<artifactId>poi-ooxml</artifactId>
			<version>3.15</version>
		</dependency>

		<dependency>
			<groupId>de.topobyte</groupId>
			<artifactId>osm4j-pbf</artifactId>
			<version>1.2.0</version>
		</dependency>
		<dependency>
			<groupId>de.topobyte</groupId>
			<artifactId>osm4j-geometry</artifactId>
			<version>1.2.0</version>
		</dependency>


		<!-- Include the JUnit testing library.  Not transitive. -->
		<dependency>
			<groupId>junit</groupId>
			<artifactId>junit</artifactId>
			<version>4.13.2</version>
			<scope>test</scope>
		</dependency>

		<dependency>
			<!--MATSim test infrastructure.  Not transitive.-->
			<groupId>org.matsim</groupId>
			<artifactId>matsim</artifactId>
			<type>test-jar</type>
			<version>${matsim.version}</version>
			<scope>test</scope>
		</dependency>

		<dependency>
			<groupId>org.assertj</groupId>
			<artifactId>assertj-core</artifactId>
			<version>3.24.2</version>
			<scope>test</scope>
		</dependency>

		<dependency>
			<groupId>org.matsim.contrib</groupId>
			<artifactId>common</artifactId>
			<version>${matsim.version}</version>
		</dependency>

		<dependency>
			<groupId>org.matsim</groupId>
			<artifactId>matsim-examples</artifactId>
			<version>${matsim.version}</version>
		</dependency>

		<dependency>
			<groupId>org.matsim.contrib</groupId>
			<artifactId>analysis</artifactId>
			<version>${matsim.version}</version>
		</dependency>

		<dependency>
			<groupId>org.matsim.contrib</groupId>
			<artifactId>bicycle</artifactId>
			<version>${matsim.version}</version>
		</dependency>

		<dependency>
			<groupId>com.github.matsim-org</groupId>
			<artifactId>gtfs2matsim</artifactId>
			<version>master-33809c4f0f-1</version>
			<exclusions>
				<exclusion>
					<groupId>org.matsim</groupId>
					<artifactId>matsim</artifactId>
				</exclusion>
			</exclusions>
		</dependency>

		<dependency>
			<groupId>org.matsim.contrib</groupId>
			<artifactId>drt</artifactId>
			<version>${matsim.version}</version>
			<scope>compile</scope>
		</dependency>

		<dependency>
			<groupId>org.matsim.contrib</groupId>
			<artifactId>roadpricing</artifactId>
			<version>${matsim.version}</version>
		</dependency>

		<dependency>
			<groupId>com.github.matsim-vsp</groupId>
			<artifactId>opt-drt</artifactId>
			<version>0d94df59ec</version>
		</dependency>

		<dependency>
			<groupId>com.github.matsim-vsp</groupId>
			<artifactId>matsim-analysis</artifactId>
			<version>23bfbfc865</version>
		</dependency>

		<dependency>
			<groupId>com.github.matsim-vsp</groupId>
			<artifactId>pt-extensions</artifactId>
			<version>c6253b0a53</version>
			<exclusions>
				<exclusion>
					<groupId>org.matsim</groupId>
					<artifactId>matsim</artifactId>
				</exclusion>
				<exclusion>
					<groupId>org.matsim.contrib</groupId>
					<artifactId>drt</artifactId>
				</exclusion>
				<exclusion>
					<groupId>org.matsim.contrib</groupId>
					<artifactId>dvrp</artifactId>
				</exclusion>
				<exclusion>
					<groupId>org.matsim.contrib</groupId>
					<artifactId>vsp</artifactId>
				</exclusion>
			</exclusions>
		</dependency>

		<dependency>
			<!-- This is the matsim "freight" contrib: -->
			<groupId>org.matsim.contrib</groupId>
			<artifactId>freight</artifactId>
			<version>${matsim.version}</version>

			<exclusions>
				<exclusion>
					<groupId>org.slf4j</groupId>
					<artifactId>slf4j-api</artifactId>
				</exclusion>
				<exclusion>
					<groupId>org.slf4j</groupId>
					<artifactId>slf4j-log4j12</artifactId>
				</exclusion>
				<exclusion>
					<groupId>xerces</groupId>
					<artifactId>xercesImpl</artifactId>
				</exclusion>

			</exclusions>

		</dependency>

		<!-- for weighted random draw: https://mvnrepository.com/artifact/org.apache.commons/commons-math3 -->
		<dependency>
			<groupId>org.apache.commons</groupId>
			<artifactId>commons-math3</artifactId>
			<version>3.6.1</version>
		</dependency>

	</dependencies>

	<build>
		<plugins>

			<plugin>
				<groupId>org.apache.maven.plugins</groupId>
				<artifactId>maven-compiler-plugin</artifactId>
				<version>3.10.1</version>
				<configuration>
					<showWarnings>false</showWarnings>
					<showDeprecation>false</showDeprecation>
					<encoding>UTF-8</encoding>
					<!-- configure initial and maximal memory for compiling -->
					<fork>true</fork>
					<meminitial>128m</meminitial>
					<maxmem>512m</maxmem>
					<compilerArguments>
						<Xmaxwarns>4000</Xmaxwarns>
						<Xmaxerrs>100</Xmaxerrs>
					</compilerArguments>
				</configuration>
			</plugin>

			<plugin>
				<groupId>org.apache.maven.plugins</groupId>
				<artifactId>maven-eclipse-plugin</artifactId>
				<version>2.4</version>
				<configuration>
					<downloadSources>true</downloadSources>
					<downloadJavadocs>true</downloadJavadocs>
				</configuration>
			</plugin>

			<plugin>
				<groupId>org.apache.maven.plugins</groupId>
				<artifactId>maven-surefire-plugin</artifactId>
				<version>2.19</version>
				<configuration>
					<excludes>
						<exclude>**/*$*</exclude> <!-- exclude all inner classes -->
						<exclude>org/matsim/testcases/TestDepth.java</exclude>
						<exclude>org/matsim/testcases/MatsimTestCase.java</exclude>
					</excludes>
					<forkMode>once</forkMode>
					<!-- avoid out of memory errors: -->
					<argLine>-Xmx6000m -Djava.awt.headless=true -Dmatsim.preferLocalDtds=true</argLine>
					<!--necessary in tu berlin gitlab. BUT not good in other places, so solve by command line switch only where needed.  kai, nov'18-->
					<!--<useSystemClassLoader>false</useSystemClassLoader>-->
				</configuration>
			</plugin>

			<plugin>
				<groupId>org.apache.maven.plugins</groupId>
				<artifactId>maven-shade-plugin</artifactId>
				<version>3.2.2</version>
				<executions>
					<execution>
						<phase>package</phase>
						<goals>
							<goal>shade</goal>
						</goals>
						<configuration>
							<outputFile>${project.basedir}/${project.build.finalName}.jar</outputFile>
							<transformers>
								<!-- This bit sets the main class for the executable jar as you otherwise would with the assembly plugin -->
								<transformer
									implementation="org.apache.maven.plugins.shade.resource.ManifestResourceTransformer">
									<manifestEntries>
										<Main-Class>org.matsim.run.RunOpenBerlinScenario</Main-Class>
										<Specification-Vendor>org.matsim</Specification-Vendor>
										<Implementation-Vendor>org.matsim</Implementation-Vendor>
										<Implementation-Version>${project.version}</Implementation-Version>
										<Multi-Release>true</Multi-Release>
									</manifestEntries>
								</transformer>
								<!-- This bit merges the various GeoTools META-INF/services files         -->
								<transformer
									implementation="org.apache.maven.plugins.shade.resource.ServicesResourceTransformer"/>
							</transformers>
							<filters>
								<filter>
									<artifact>*:*</artifact>
									<excludes>
										<exclude>META-INF/*.SF</exclude>
										<exclude>META-INF/*.DSA</exclude>
										<exclude>META-INF/*.RSA</exclude>
									</excludes>
								</filter>
							</filters>
						</configuration>
					</execution>
				</executions>
			</plugin>

			<plugin>
				<artifactId>maven-enforcer-plugin</artifactId>
				<version>1.0.1</version>
				<executions>
					<execution>
						<id>forbid-xerces</id>
						<goals>
							<goal>enforce</goal>
						</goals>
						<configuration>
							<rules>
								<bannedDependencies>
									<excludes>
										<exclude>xerces:xercesImpl</exclude>
									</excludes>
								</bannedDependencies>
							</rules>
						</configuration>
					</execution>
				</executions>
			</plugin>


		</plugins>
	</build>

	<profiles>
		<profile>
			<id>release</id>
			<build>

				<defaultGoal>assembly:assembly</defaultGoal>
				<!--(I think that the above line is the reason why mvn -Prelease works-->
				<!--without defining a goal. And it presumably only works because the-->
				<!--assemply plugin is defined above. kai, oct'19)-->

				<pluginManagement>
					<!--pluginManagement further defines plugins *if* they are loaded-->
					<!--elsewhere.  So this will only have an effect if the assembly plugin or-->
					<!--the jar plugin are loaded above.  It then reconfigures it for the-->
					<!--profile run.-->

					<plugins>
						<plugin>
							<artifactId>maven-assembly-plugin</artifactId>
							<configuration>
								<descriptors>
									<descriptor>src/main/assembly/assembly-release.xml</descriptor>
								</descriptors>
							</configuration>
						</plugin>
						<plugin>
							<artifactId>maven-jar-plugin</artifactId>
							<configuration>
								<archive>
									<manifest>
										<addClasspath>true</addClasspath>
										<classpathPrefix>libs/</classpathPrefix>
									</manifest>
								</archive>
							</configuration>
						</plugin>
					</plugins>
				</pluginManagement>
			</build>
		</profile>
	</profiles>

</project><|MERGE_RESOLUTION|>--- conflicted
+++ resolved
@@ -14,11 +14,7 @@
 		<!--<matsim.version>13.0</matsim.version>-->
 
 		<!-- PR-labelled release -->
-<<<<<<< HEAD
-		<matsim.version>16.0-SNAPSHOT</matsim.version>
-=======
 <!--		<matsim.version>15.0-PR2487</matsim.version>-->
->>>>>>> e55d83c1
 
 		<!-- snapshot == not recommended: rather use PR-labelled release!-->
 		<matsim.version>16.0-SNAPSHOT</matsim.version>
@@ -58,18 +54,6 @@
 	</repositories>
 
 	<dependencies>
-
-		<dependency>
-			<groupId>tech.tablesaw</groupId>
-			<artifactId>tablesaw-core</artifactId>
-			<version>0.43.1</version>
-			<exclusions>
-				<exclusion>
-					<groupId>it.unimi.dsi</groupId>
-					<artifactId>fastutil</artifactId>
-				</exclusion>
-			</exclusions>
-		</dependency>
 
 		<!-- This is the matsim "core": -->
 		<dependency>
