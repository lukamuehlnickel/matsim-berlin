<project xmlns="http://maven.apache.org/POM/4.0.0" xmlns:xsi="http://www.w3.org/2001/XMLSchema-instance"
	 xsi:schemaLocation="http://maven.apache.org/POM/4.0.0 http://maven.apache.org/xsd/maven-4.0.0.xsd">

	<modelVersion>4.0.0</modelVersion>
	<groupId>com.github.matsim-vsp</groupId>
	<artifactId>matsim-berlin</artifactId>
	<version>5.5.x-SNAPSHOT</version>

	<name>MATSim Open Berlin scenario project</name>
	<description>MATSim Open Berlin scenario project</description>

	<properties>
		<matsim.version>12.0-SNAPSHOT</matsim.version>
		<!-- <matsim.version>12.0-2019w34-SNAPSHOT</matsim.version> -->
	</properties>

	<repositories>

		<!-- Repository for MATSim releases (MATSim is not on Maven central) -->
		<repository>
			<id>matsim</id>
			<url>https://dl.bintray.com/matsim/matsim</url>
		</repository>

		<repository>
			<id>jitpack.io</id>
			<url>https://jitpack.io</url>
		</repository>

		<repository>
			<!-- Geotools is not on Maven central -->
			<id>osgeo</id>
			<name>Geotools repository</name>
			<url>http://download.osgeo.org/webdav/geotools</url>
		</repository>

		<repository>
			<!-- Required for MATSim snaphots -->
			<id>ojo-snapshots</id>
			<url>http://oss.jfrog.org/libs-snapshot</url>
		</repository>

	</repositories>

	<dependencies>

		<!-- This is the matsim "core": -->
		<dependency>
			<groupId>org.matsim</groupId>
			<artifactId>matsim</artifactId>
			<version>${matsim.version}</version>
		</dependency>

		<dependency>
			<groupId>org.matsim.contrib</groupId>
			<artifactId>dvrp</artifactId>
			<version>${matsim.version}</version>
			<scope>compile</scope>
		</dependency>

		<dependency>
			<groupId>org.matsim.contrib</groupId>
			<artifactId>av</artifactId>
			<version>${matsim.version}</version>
			<scope>compile</scope>
		</dependency>

		<dependency>
			<groupId>org.matsim.contrib</groupId>
			<artifactId>emissions</artifactId>
			<version>${matsim.version}</version>
			<scope>compile</scope>
		</dependency>

		<dependency>
			<groupId>org.matsim.contrib</groupId>
			<artifactId>accidents</artifactId>
			<version>${matsim.version}</version>
			<scope>compile</scope>
		</dependency>

		<!-- Include the JUnit testing library.  Not transitive. -->
		<dependency>
			<groupId>junit</groupId>
			<artifactId>junit</artifactId>
			<version>4.12</version>
			<scope>test</scope>
		</dependency>

		<dependency>
			<!--MATSim test infrastructure.  Not transitive.-->
			<groupId>org.matsim</groupId>
			<artifactId>matsim</artifactId>
			<type>test-jar</type>
			<version>${matsim.version}</version>
			<scope>test</scope>
		</dependency>

		<dependency>
			<groupId>org.matsim.contrib</groupId>
			<artifactId>common</artifactId>
			<version>${matsim.version}</version>
		</dependency>

		<dependency>
			<groupId>org.matsim.contrib</groupId>
			<artifactId>analysis</artifactId>
			<version>${matsim.version}</version>
		</dependency>

		<dependency>
			<groupId>com.github.matsim-org</groupId>
			<artifactId>GTFS2MATSim</artifactId>
			<version>11.2</version>
		</dependency>
		<dependency>
			<groupId>org.matsim.contrib</groupId>
			<artifactId>drt</artifactId>
			<version>${matsim.version}</version>
			<scope>compile</scope>
		</dependency>
		<dependency>
<<<<<<< HEAD
		<!-- This is the matsim "freight" contrib: -->
			<groupId>org.matsim.contrib</groupId>
			<artifactId>freight</artifactId>
			<version>${matsim.version}</version>
		</dependency>
=======
	    	<groupId>com.github.matsim-vsp</groupId>
	    	<artifactId>drt-speed-up</artifactId>
	    	<version>0f1a4049fd</version>
		</dependency>

>>>>>>> 212c07f6
	</dependencies>

	<build>
		<plugins>

			<plugin>
				<groupId>org.apache.maven.plugins</groupId>
				<artifactId>maven-compiler-plugin</artifactId>
				<version>2.3.2</version>
				<configuration>
					<source>1.8</source>
					<target>1.8</target>
					<showWarnings>false</showWarnings>
					<showDeprecation>false</showDeprecation>
					<encoding>UTF-8</encoding>
					<!-- configure initial and maximal memory for compiling -->
					<fork>true</fork>
					<meminitial>128m</meminitial>
					<maxmem>512m</maxmem>
					<compilerArguments>
						<Xmaxwarns>4000</Xmaxwarns>
						<Xmaxerrs>100</Xmaxerrs>
					</compilerArguments>
				</configuration>
			</plugin>

			<plugin>
				<groupId>org.apache.maven.plugins</groupId>
				<artifactId>maven-eclipse-plugin</artifactId>
				<configuration>
					<downloadSources>true</downloadSources>
					<downloadJavadocs>true</downloadJavadocs>
				</configuration>
			</plugin>

			<plugin>
				<groupId>org.apache.maven.plugins</groupId>
				<artifactId>maven-surefire-plugin</artifactId>
				<version>2.19</version>
				<configuration>
					<excludes>
						<exclude>**/*$*</exclude> <!-- exclude all inner classes -->
						<exclude>org/matsim/testcases/TestDepth.java</exclude>
						<exclude>org/matsim/testcases/MatsimTestCase.java</exclude>
					</excludes>
					<forkMode>once</forkMode>
					<!-- avoid out of memory errors: -->
					<argLine>-Xmx6000m -Djava.awt.headless=true -Dmatsim.preferLocalDtds=true</argLine>
					<!--necessary in tu berlin gitlab. BUT not good in other places, so solve by command line switch only where needed.  kai, nov'18-->
					<!--<useSystemClassLoader>false</useSystemClassLoader>-->
				</configuration>
			</plugin>

			<plugin>
				<artifactId>maven-assembly-plugin</artifactId>
				<configuration>
					<descriptorRefs>
						<descriptorRef>jar-with-dependencies</descriptorRef>
					</descriptorRefs>
					<archive>
						<manifest>
							<mainClass>org.matsim.gui.RunBerlinScenarioGUI</mainClass>
						</manifest>
					</archive>
				</configuration>
				<executions>
					<execution>
						<id>make-assembly</id>
						<phase>package</phase>
						<goals>
							<goal>single</goal>
						</goals>
					</execution>
				</executions>
			</plugin>

			<plugin>  <!-- Create sources.jar -->
				<groupId>org.apache.maven.plugins</groupId>
				<artifactId>maven-source-plugin</artifactId>
				<executions>
					<execution>
						<id>attach-sources</id>
						<goals>
							<goal>jar</goal>
						</goals>
					</execution>
				</executions>
			</plugin>
		</plugins>
	</build>

	<profiles>
		<profile>
			<id>release</id>
			<build>
				<defaultGoal>assembly:assembly</defaultGoal>
				<pluginManagement>
					<plugins>
						<plugin>
							<artifactId>maven-assembly-plugin</artifactId>
							<configuration>
								<descriptors>
									<descriptor>src/main/assembly/assembly-release.xml</descriptor>
								</descriptors>
							</configuration>
						</plugin>
						<plugin>
							<artifactId>maven-jar-plugin</artifactId>
							<configuration>
								<archive>
									<manifest>
										<addClasspath>true</addClasspath>
										<classpathPrefix>libs/</classpathPrefix>
									</manifest>
								</archive>
							</configuration>
						</plugin>
					</plugins>
				</pluginManagement>
			</build>
		</profile>
		<profile>
			<id>java-9+</id>
			<activation>
				<jdk>[9</jdk>
			</activation>
			<dependencies>
				<dependency>
					<groupId>javax.xml.bind</groupId>
					<artifactId>jaxb-api</artifactId>
					<version>2.3.1</version>
				</dependency>
				<dependency>
					<groupId>com.sun.xml.bind</groupId>
					<artifactId>jaxb-core</artifactId>
					<version>2.3.0.1</version>
				</dependency>
				<dependency>
					<groupId>com.sun.xml.bind</groupId>
					<artifactId>jaxb-impl</artifactId>
					<version>2.3.0.1</version>
				</dependency>
			</dependencies>
		</profile>
	</profiles>

</project><|MERGE_RESOLUTION|>--- conflicted
+++ resolved
@@ -120,19 +120,17 @@
 			<scope>compile</scope>
 		</dependency>
 		<dependency>
-<<<<<<< HEAD
-		<!-- This is the matsim "freight" contrib: -->
-			<groupId>org.matsim.contrib</groupId>
-			<artifactId>freight</artifactId>
-			<version>${matsim.version}</version>
-		</dependency>
-=======
 	    	<groupId>com.github.matsim-vsp</groupId>
 	    	<artifactId>drt-speed-up</artifactId>
 	    	<version>0f1a4049fd</version>
 		</dependency>
 
->>>>>>> 212c07f6
+		<dependency>
+		<!-- This is the matsim "freight" contrib: -->
+			<groupId>org.matsim.contrib</groupId>
+			<artifactId>freight</artifactId>
+			<version>${matsim.version}</version>
+		</dependency>
 	</dependencies>
 
 	<build>
