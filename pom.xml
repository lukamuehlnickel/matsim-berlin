<project xmlns="http://maven.apache.org/POM/4.0.0" xmlns:xsi="http://www.w3.org/2001/XMLSchema-instance"
	 xsi:schemaLocation="http://maven.apache.org/POM/4.0.0 http://maven.apache.org/xsd/maven-4.0.0.xsd">

	<modelVersion>4.0.0</modelVersion>
	<groupId>com.github.matsim-scenarios</groupId>
	<artifactId>matsim-berlin</artifactId>
	<version>5.5.x-SNAPSHOT</version>

	<name>MATSim Open Berlin scenario project</name>
	<description>MATSim Open Berlin scenario project</description>

	<properties>
<<<<<<< HEAD
		<matsim.version>12.0-SNAPSHOT</matsim.version>
		<!-- <matsim.version>12.0-2019w45-SNAPSHOT</matsim.version> -->
=======
		<!-- <matsim.version>12.0-SNAPSHOT</matsim.version> -->
		<matsim.version>12.0-2019w49-SNAPSHOT</matsim.version>
>>>>>>> 79e63aeb
	</properties>

	<repositories>

		<!-- Repository for MATSim releases (MATSim is not on Maven central) -->
		<repository>
			<id>matsim</id>
			<url>https://dl.bintray.com/matsim/matsim</url>
		</repository>

		<repository>
			<id>jitpack.io</id>
			<url>https://jitpack.io</url>
		</repository>

		<repository>
			<!-- Geotools is not on Maven central -->
			<id>osgeo</id>
			<name>Geotools repository</name>
			<url>http://download.osgeo.org/webdav/geotools</url>
		</repository>

		<repository>
			<!-- Required for MATSim snaphots -->
			<id>ojo-snapshots</id>
			<url>http://oss.jfrog.org/libs-snapshot</url>
		</repository>

	</repositories>

	<dependencies>

		<!-- This is the matsim "core": -->
		<dependency>
			<groupId>org.matsim</groupId>
			<artifactId>matsim</artifactId>
			<version>${matsim.version}</version>
		</dependency>

		<dependency>
			<groupId>org.matsim.contrib</groupId>
			<artifactId>dvrp</artifactId>
			<version>${matsim.version}</version>
			<scope>compile</scope>
		</dependency>

		<dependency>
			<groupId>org.matsim.contrib</groupId>
			<artifactId>av</artifactId>
			<version>${matsim.version}</version>
			<scope>compile</scope>
		</dependency>

		<dependency>
			<groupId>org.matsim.contrib</groupId>
			<artifactId>emissions</artifactId>
			<version>${matsim.version}</version>
			<scope>compile</scope>
		</dependency>

		<dependency>
			<groupId>org.matsim.contrib</groupId>
			<artifactId>accidents</artifactId>
			<version>${matsim.version}</version>
			<scope>compile</scope>
		</dependency>
		
		<dependency>
			<groupId>org.matsim.contrib</groupId>
			<artifactId>vsp</artifactId>
			<version>${matsim.version}</version>
			<scope>compile</scope>
		</dependency>

		<!-- Include the JUnit testing library.  Not transitive. -->
		<dependency>
			<groupId>junit</groupId>
			<artifactId>junit</artifactId>
			<version>4.12</version>
			<scope>test</scope>
		</dependency>

		<dependency>
			<!--MATSim test infrastructure.  Not transitive.-->
			<groupId>org.matsim</groupId>
			<artifactId>matsim</artifactId>
			<type>test-jar</type>
			<version>${matsim.version}</version>
			<scope>test</scope>
		</dependency>

		<dependency>
			<groupId>org.matsim.contrib</groupId>
			<artifactId>common</artifactId>
			<version>${matsim.version}</version>
		</dependency>

		<dependency>
			<groupId>org.matsim.contrib</groupId>
			<artifactId>analysis</artifactId>
			<version>${matsim.version}</version>
		</dependency>

		<dependency>
			<groupId>org.matsim.contrib</groupId>
			<artifactId>bicycle</artifactId>
			<version>${matsim.version}</version>
		</dependency>

		<dependency>
			<groupId>com.github.matsim-org</groupId>
			<artifactId>GTFS2MATSim</artifactId>
			<version>11.2</version>
		</dependency>
		<dependency>
			<groupId>org.matsim.contrib</groupId>
			<artifactId>drt</artifactId>
			<version>${matsim.version}</version>
			<scope>compile</scope>
		</dependency>
		<dependency>
	    	<groupId>com.github.matsim-vsp</groupId>
	    	<artifactId>drt-speed-up</artifactId>
	    	<!-- for some reason jitpack does not like release v0.0.2, but is happy with the commit id of the very same release -->
	    	<version>83d661919a</version>
		</dependency>
		
		<dependency>
	    	<groupId>com.github.matsim-vsp</groupId>
	    	<artifactId>matsim-analysis</artifactId>
	    	<!-- <version>v2.5</version> -->
	    	<version>f810b19f9b</version>
		</dependency>

		<dependency>
		<!-- This is the matsim "freight" contrib: -->
			<groupId>org.matsim.contrib</groupId>
			<artifactId>freight</artifactId>
			<version>${matsim.version}</version>
		</dependency>
	</dependencies>

	<build>
		<plugins>

			<plugin>
				<groupId>org.apache.maven.plugins</groupId>
				<artifactId>maven-compiler-plugin</artifactId>
				<version>2.3.2</version>
				<configuration>
					<source>1.8</source>
					<target>1.8</target>
					<showWarnings>false</showWarnings>
					<showDeprecation>false</showDeprecation>
					<encoding>UTF-8</encoding>
					<!-- configure initial and maximal memory for compiling -->
					<fork>true</fork>
					<meminitial>128m</meminitial>
					<maxmem>512m</maxmem>
					<compilerArguments>
						<Xmaxwarns>4000</Xmaxwarns>
						<Xmaxerrs>100</Xmaxerrs>
					</compilerArguments>
				</configuration>
			</plugin>

			<plugin>
				<groupId>org.apache.maven.plugins</groupId>
				<artifactId>maven-eclipse-plugin</artifactId>
				<configuration>
					<downloadSources>true</downloadSources>
					<downloadJavadocs>true</downloadJavadocs>
				</configuration>
			</plugin>

			<plugin>
				<groupId>org.apache.maven.plugins</groupId>
				<artifactId>maven-surefire-plugin</artifactId>
				<version>2.19</version>
				<configuration>
					<excludes>
						<exclude>**/*$*</exclude> <!-- exclude all inner classes -->
						<exclude>org/matsim/testcases/TestDepth.java</exclude>
						<exclude>org/matsim/testcases/MatsimTestCase.java</exclude>
					</excludes>
					<forkMode>once</forkMode>
					<!-- avoid out of memory errors: -->
					<argLine>-Xmx6000m -Djava.awt.headless=true -Dmatsim.preferLocalDtds=true</argLine>
					<!--necessary in tu berlin gitlab. BUT not good in other places, so solve by command line switch only where needed.  kai, nov'18-->
					<!--<useSystemClassLoader>false</useSystemClassLoader>-->
				</configuration>
			</plugin>

			<plugin>
				<artifactId>maven-assembly-plugin</artifactId>
				<configuration>
					<descriptorRefs>
						<descriptorRef>jar-with-dependencies</descriptorRef>
					</descriptorRefs>
					<archive>
						<manifest>
							<mainClass>org.matsim.gui.RunBerlinScenarioGUI</mainClass>
						</manifest>
					</archive>
				</configuration>
				<executions>
					<execution>
						<id>make-assembly</id>
						<phase>package</phase>
						<goals>
							<goal>single</goal>
						</goals>
					</execution>
				</executions>
			</plugin>

			<plugin>  <!-- Create sources.jar -->
				<groupId>org.apache.maven.plugins</groupId>
				<artifactId>maven-source-plugin</artifactId>
				<executions>
					<execution>
						<id>attach-sources</id>
						<goals>
							<goal>jar</goal>
						</goals>
					</execution>
				</executions>
			</plugin>
		</plugins>
	</build>

	<profiles>
		<profile>
			<id>release</id>
			<build>
				<defaultGoal>assembly:assembly</defaultGoal>
				<pluginManagement>
					<plugins>
						<plugin>
							<artifactId>maven-assembly-plugin</artifactId>
							<configuration>
								<descriptors>
									<descriptor>src/main/assembly/assembly-release.xml</descriptor>
								</descriptors>
							</configuration>
						</plugin>
						<plugin>
							<artifactId>maven-jar-plugin</artifactId>
							<configuration>
								<archive>
									<manifest>
										<addClasspath>true</addClasspath>
										<classpathPrefix>libs/</classpathPrefix>
									</manifest>
								</archive>
							</configuration>
						</plugin>
					</plugins>
				</pluginManagement>
			</build>
		</profile>
		<profile>
			<id>java-9+</id>
			<activation>
				<jdk>[9</jdk>
			</activation>
			<dependencies>
				<dependency>
					<groupId>javax.xml.bind</groupId>
					<artifactId>jaxb-api</artifactId>
					<version>2.3.1</version>
				</dependency>
				<dependency>
					<groupId>com.sun.xml.bind</groupId>
					<artifactId>jaxb-core</artifactId>
					<version>2.3.0.1</version>
				</dependency>
				<dependency>
					<groupId>com.sun.xml.bind</groupId>
					<artifactId>jaxb-impl</artifactId>
					<version>2.3.0.1</version>
				</dependency>
			</dependencies>
		</profile>
	</profiles>

</project><|MERGE_RESOLUTION|>--- conflicted
+++ resolved
@@ -10,13 +10,8 @@
 	<description>MATSim Open Berlin scenario project</description>
 
 	<properties>
-<<<<<<< HEAD
-		<matsim.version>12.0-SNAPSHOT</matsim.version>
-		<!-- <matsim.version>12.0-2019w45-SNAPSHOT</matsim.version> -->
-=======
 		<!-- <matsim.version>12.0-SNAPSHOT</matsim.version> -->
 		<matsim.version>12.0-2019w49-SNAPSHOT</matsim.version>
->>>>>>> 79e63aeb
 	</properties>
 
 	<repositories>
@@ -131,17 +126,18 @@
 			<artifactId>GTFS2MATSim</artifactId>
 			<version>11.2</version>
 		</dependency>
+
 		<dependency>
 			<groupId>org.matsim.contrib</groupId>
 			<artifactId>drt</artifactId>
 			<version>${matsim.version}</version>
 			<scope>compile</scope>
 		</dependency>
+
 		<dependency>
 	    	<groupId>com.github.matsim-vsp</groupId>
 	    	<artifactId>drt-speed-up</artifactId>
-	    	<!-- for some reason jitpack does not like release v0.0.2, but is happy with the commit id of the very same release -->
-	    	<version>83d661919a</version>
+	    	<version>v0.0.1</version>
 		</dependency>
 		
 		<dependency>
