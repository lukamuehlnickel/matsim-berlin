<project xmlns="http://maven.apache.org/POM/4.0.0" xmlns:xsi="http://www.w3.org/2001/XMLSchema-instance"
	 xsi:schemaLocation="http://maven.apache.org/POM/4.0.0 http://maven.apache.org/xsd/maven-4.0.0.xsd">

	<modelVersion>4.0.0</modelVersion>
	<groupId>com.github.matsim-scenarios</groupId>
	<artifactId>matsim-berlin</artifactId>
	<version>5.5.x-SNAPSHOT</version>

	<name>MATSim Open Berlin scenario project</name>
	<description>MATSim Open Berlin scenario project</description>

	<properties>
<<<<<<< HEAD
		<matsim.version>12.0-SNAPSHOT</matsim.version>
		<!-- <matsim.version>12.0-2020w19-SNAPSHOT</matsim.version>-->
<!--		 <matsim.version>12.0-SNAPSHOT</matsim.version>-->
<!--		<matsim.version>12.0-2020w19-SNAPSHOT</matsim.version>-->
<!--		<matsim.version>12.0-2020w12-SNAPSHOT</matsim.version>-->

=======
		<!-- <matsim.version>13.0-SNAPSHOT</matsim.version> -->
		<matsim.version>13.0-2020w26-SNAPSHOT</matsim.version>
>>>>>>> 89c41358
	</properties>

	<repositories>

		<!-- Repository for MATSim releases (MATSim is not on Maven central) -->
		<repository>
			<id>matsim</id>
			<url>https://dl.bintray.com/matsim/matsim</url>
		</repository>

		<repository>
			<id>jitpack.io</id>
			<url>https://jitpack.io</url>
		</repository>

		<repository>
			<!-- Geotools is not on Maven central -->
			<id>osgeo</id>
			<name>Geotools repository</name>
			<url>https://repo.osgeo.org/repository/release</url>
		</repository>

		<repository>
			<!-- Required for MATSim snaphots -->
			<id>ojo-snapshots</id>
			<url>http://oss.jfrog.org/libs-snapshot</url>
		</repository>

		<repository>
			<id>de.topobyte</id>
			<url>https://mvn.topobyte.de</url>
		</repository>

		<repository>
			<id>com.slimjars.trove4j</id>
			<url>https://mvn.slimjars.com</url>
		</repository>

	</repositories>

	<dependencies>

		<!-- This is the matsim "core": -->
		<dependency>
			<groupId>org.matsim</groupId>
			<artifactId>matsim</artifactId>
			<version>${matsim.version}</version>
		</dependency>

		<dependency>
			<groupId>org.matsim.contrib</groupId>
			<artifactId>dvrp</artifactId>
			<version>${matsim.version}</version>
			<scope>compile</scope>
		</dependency>

		<dependency>
			<groupId>org.matsim.contrib</groupId>
			<artifactId>av</artifactId>
			<version>${matsim.version}</version>
			<scope>compile</scope>
		</dependency>

		<dependency>
			<groupId>org.matsim.contrib</groupId>
			<artifactId>emissions</artifactId>
			<version>${matsim.version}</version>
			<scope>compile</scope>
		</dependency>

		<dependency>
			<groupId>org.matsim.contrib</groupId>
			<artifactId>noise</artifactId>
			<version>${matsim.version}</version>
			<scope>compile</scope>
		</dependency>


		<dependency>
			<groupId>org.matsim.contrib</groupId>
			<artifactId>accidents</artifactId>
			<version>${matsim.version}</version>
			<scope>compile</scope>
		</dependency>
		
		<dependency>
			<groupId>org.matsim.contrib</groupId>
			<artifactId>vsp</artifactId>
			<version>${matsim.version}</version>
			<scope>compile</scope>
		</dependency>

		<!-- Include the JUnit testing library.  Not transitive. -->
		<dependency>
			<groupId>junit</groupId>
			<artifactId>junit</artifactId>
			<version>4.12</version>
			<scope>test</scope>
		</dependency>

		<dependency>
			<!--MATSim test infrastructure.  Not transitive.-->
			<groupId>org.matsim</groupId>
			<artifactId>matsim</artifactId>
			<type>test-jar</type>
			<version>${matsim.version}</version>
			<scope>test</scope>
		</dependency>

		<dependency>
			<groupId>org.matsim.contrib</groupId>
			<artifactId>common</artifactId>
			<version>${matsim.version}</version>
		</dependency>

		<dependency>
			<groupId>org.matsim.contrib</groupId>
			<artifactId>analysis</artifactId>
			<version>${matsim.version}</version>
		</dependency>

		<dependency>
			<groupId>org.matsim.contrib</groupId>
			<artifactId>bicycle</artifactId>
			<version>${matsim.version}</version>
		</dependency>

		<dependency>
			<groupId>com.github.matsim-org</groupId>
			<artifactId>GTFS2MATSim</artifactId>
			<version>11.2</version>
			<exclusions>
				<exclusion>
					<artifactId>gt-epsg-hsql</artifactId>
					<groupId>org.geotools</groupId>
				</exclusion>
			</exclusions>
		</dependency>

		<dependency>
			<groupId>org.matsim.contrib</groupId>
			<artifactId>drt</artifactId>
			<version>${matsim.version}</version>
			<scope>compile</scope>
		</dependency>

		<dependency>
	    	<groupId>com.github.matsim-vsp</groupId>
	    	<artifactId>drt-speed-up</artifactId>
	    	<!-- for some reason jitpack does not like release v0.0.2, but is happy with the commit id of the very same release -->
	    	<version>d07153ce85</version>
		</dependency>
		
		<dependency>
	    	<groupId>com.github.matsim-vsp</groupId>
	    	<artifactId>opt-drt</artifactId>
	    	<version>9a1a3506dc</version>
		</dependency>
		
		<dependency>
	    	<groupId>com.github.matsim-vsp</groupId>
	    	<artifactId>matsim-analysis</artifactId>
	    	<!-- <version>v2.5</version> -->
	    	<version>5d376aedc5</version>
		</dependency>

		<dependency>
		<!-- This is the matsim "freight" contrib: -->
			<groupId>org.matsim.contrib</groupId>
			<artifactId>freight</artifactId>
			<version>${matsim.version}</version>

		<exclusions>
		<exclusion>
			<groupId>org.slf4j</groupId>
			<artifactId>slf4j-api</artifactId>
		</exclusion>
		<exclusion>
			<groupId>org.slf4j</groupId>
			<artifactId>slf4j-log4j12</artifactId>
		</exclusion>

    </exclusions> 
    
		</dependency>

		<!-- for weighted random draw: https://mvnrepository.com/artifact/org.apache.commons/commons-math3 -->
		<dependency>
			<groupId>org.apache.commons</groupId>
			<artifactId>commons-math3</artifactId>
			<version>3.6.1</version>
		</dependency>

	</dependencies>

	<build>
		<plugins>

			<plugin>
				<groupId>org.apache.maven.plugins</groupId>
				<artifactId>maven-compiler-plugin</artifactId>
				<version>2.3.2</version>
				<configuration>
					<source>11</source>
					<target>11</target>
					<showWarnings>false</showWarnings>
					<showDeprecation>false</showDeprecation>
					<encoding>UTF-8</encoding>
					<!-- configure initial and maximal memory for compiling -->
					<fork>true</fork>
					<meminitial>128m</meminitial>
					<maxmem>512m</maxmem>
					<compilerArguments>
						<Xmaxwarns>4000</Xmaxwarns>
						<Xmaxerrs>100</Xmaxerrs>
					</compilerArguments>
				</configuration>
			</plugin>

			<plugin>
				<groupId>org.apache.maven.plugins</groupId>
				<artifactId>maven-eclipse-plugin</artifactId>
				<version>2.4</version>
				<configuration>
					<downloadSources>true</downloadSources>
					<downloadJavadocs>true</downloadJavadocs>
				</configuration>
			</plugin>

			<plugin>
				<groupId>org.apache.maven.plugins</groupId>
				<artifactId>maven-surefire-plugin</artifactId>
				<version>2.19</version>
				<configuration>
					<excludes>
						<exclude>**/*$*</exclude> <!-- exclude all inner classes -->
						<exclude>org/matsim/testcases/TestDepth.java</exclude>
						<exclude>org/matsim/testcases/MatsimTestCase.java</exclude>
					</excludes>
					<forkMode>once</forkMode>
					<!-- avoid out of memory errors: -->
					<argLine>-Xmx6000m -Djava.awt.headless=true -Dmatsim.preferLocalDtds=true</argLine>
					<!--necessary in tu berlin gitlab. BUT not good in other places, so solve by command line switch only where needed.  kai, nov'18-->
					<!--<useSystemClassLoader>false</useSystemClassLoader>-->
				</configuration>
			</plugin>

			<plugin>
				<artifactId>maven-assembly-plugin</artifactId>
				<!--Presumably, you can run this by mvn assembly:assembly (?)-->

				<configuration>
					<descriptorRefs>
						<descriptorRef>jar-with-dependencies</descriptorRef>
					</descriptorRefs>
					<archive>
						<manifest>
							<mainClass>org.matsim.gui.RunBerlinScenarioGUI</mainClass>
						</manifest>
					</archive>
				</configuration>
				<executions>
					<execution>
						<id>make-assembly</id>
						<phase>package</phase>
						<!--Presumably, this plugin is thus run as part of the package phase.  So-->
						<!--you can either only run assembly:assembly, or package, where the-->
						<!--latter may run additional stuff or not.-->
						<goals>
							<goal>single</goal>
						</goals>
					</execution>
				</executions>
			</plugin>

			<plugin>  <!-- Create sources.jar -->
				<groupId>org.apache.maven.plugins</groupId>
				<artifactId>maven-source-plugin</artifactId>
				<version>3.2.0</version>
				<executions>
					<execution>
						<id>attach-sources</id>
						<goals>
							<goal>jar</goal>
						</goals>
					</execution>
				</executions>
			</plugin>
		</plugins>
	</build>

	<profiles>
		<profile>
			<id>release</id>
			<build>

				<defaultGoal>assembly:assembly</defaultGoal>
				<!--(I think that the above line is the reason why mvn -Prelease works-->
				<!--without defining a goal. And it presumably only works because the-->
				<!--assemply plugin is defined above. kai, oct'19)-->

				<pluginManagement>
					<!--pluginManagement further defines plugins *if* they are loaded-->
					<!--elsewhere.  So this will only have an effect if the assembly plugin or-->
					<!--the jar plugin are loaded above.  It then reconfigures it for the-->
					<!--profile run.-->

					<plugins>
						<plugin>
							<artifactId>maven-assembly-plugin</artifactId>
							<configuration>
								<descriptors>
									<descriptor>src/main/assembly/assembly-release.xml</descriptor>
								</descriptors>
							</configuration>
						</plugin>
						<plugin>
							<artifactId>maven-jar-plugin</artifactId>
							<configuration>
								<archive>
									<manifest>
										<addClasspath>true</addClasspath>
										<classpathPrefix>libs/</classpathPrefix>
									</manifest>
								</archive>
							</configuration>
						</plugin>
					</plugins>
				</pluginManagement>
			</build>
		</profile>
	</profiles>

</project><|MERGE_RESOLUTION|>--- conflicted
+++ resolved
@@ -10,17 +10,8 @@
 	<description>MATSim Open Berlin scenario project</description>
 
 	<properties>
-<<<<<<< HEAD
-		<matsim.version>12.0-SNAPSHOT</matsim.version>
-		<!-- <matsim.version>12.0-2020w19-SNAPSHOT</matsim.version>-->
-<!--		 <matsim.version>12.0-SNAPSHOT</matsim.version>-->
-<!--		<matsim.version>12.0-2020w19-SNAPSHOT</matsim.version>-->
-<!--		<matsim.version>12.0-2020w12-SNAPSHOT</matsim.version>-->
-
-=======
-		<!-- <matsim.version>13.0-SNAPSHOT</matsim.version> -->
-		<matsim.version>13.0-2020w26-SNAPSHOT</matsim.version>
->>>>>>> 89c41358
+		 <matsim.version>13.0-SNAPSHOT</matsim.version>
+<!--		<matsim.version>13.0-2020w26-SNAPSHOT</matsim.version>-->
 	</properties>
 
 	<repositories>
@@ -173,7 +164,7 @@
 	    	<!-- for some reason jitpack does not like release v0.0.2, but is happy with the commit id of the very same release -->
 	    	<version>d07153ce85</version>
 		</dependency>
-		
+
 		<dependency>
 	    	<groupId>com.github.matsim-vsp</groupId>
 	    	<artifactId>opt-drt</artifactId>
