--- conflicted
+++ resolved
@@ -10,11 +10,7 @@
 	<description>MATSim Open Berlin scenario project</description>
 
 	<properties>
-<<<<<<< HEAD
-<!--			 <matsim.version>13.0-SNAPSHOT</matsim.version>-->
-=======
 <!--		 <matsim.version>13.0-SNAPSHOT</matsim.version>-->
->>>>>>> c37f2469
 		<matsim.version>13.0-2020w28-SNAPSHOT</matsim.version>
 	</properties>
 
@@ -174,7 +170,7 @@
 	    	<!-- for some reason jitpack does not like release v0.0.2, but is happy with the commit id of the very same release -->
 	    	<version>d07153ce85</version>
 		</dependency>
-
+		
 		<dependency>
 	    	<groupId>com.github.matsim-vsp</groupId>
 	    	<artifactId>opt-drt</artifactId>
@@ -213,18 +209,6 @@
 			<groupId>org.apache.commons</groupId>
 			<artifactId>commons-math3</artifactId>
 			<version>3.6.1</version>
-		</dependency>
-		<dependency>
-			<groupId>org.junit.jupiter</groupId>
-			<artifactId>junit-jupiter-api</artifactId>
-			<version>5.3.2</version>
-			<scope>compile</scope>
-		</dependency>
-		<dependency>
-			<groupId>junit</groupId>
-			<artifactId>junit</artifactId>
-			<version>4.13</version>
-			<scope>compile</scope>
 		</dependency>
 
 	</dependencies>
