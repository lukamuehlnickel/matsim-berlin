<project xmlns="http://maven.apache.org/POM/4.0.0" xmlns:xsi="http://www.w3.org/2001/XMLSchema-instance"
		 xsi:schemaLocation="http://maven.apache.org/POM/4.0.0 http://maven.apache.org/xsd/maven-4.0.0.xsd">

	<parent>
		<groupId>org.matsim</groupId>
		<artifactId>matsim-all</artifactId>

		<!-- PR-labelled release -->
<<<<<<< HEAD
		<version>2025.0-PR3637</version>
=======
		<version>2025.0-PR3642</version>
>>>>>>> 2196d7f7

		<!-- snapshot == not recommended: rather use PR-labelled release!-->
<!--		<version>2025.0-SNAPSHOT</version>-->
	</parent>

	<modelVersion>4.0.0</modelVersion>
	<groupId>com.github.matsim-scenarios</groupId>
	<artifactId>matsim-berlin</artifactId>
	<version>6.4-SNAPSHOT</version>

	<name>MATSim Open Berlin scenario</name>
	<description>MATSim Open Berlin scenario</description>

	<properties>

		<!-- Don't modify this, change the parent version instead! -->
		<matsim.version>${project.parent.version}</matsim.version>

		<main.class>org.matsim.run.RunOpenBerlinScenario</main.class>

		<maven.compiler.release>21</maven.compiler.release>
	</properties>

	<dependencies>

		<!-- This is the matsim "core": -->
		<dependency>
			<groupId>org.matsim</groupId>
			<artifactId>matsim</artifactId>
			<version>${matsim.version}</version>
		</dependency>

		<dependency>
			<groupId>org.matsim.contrib</groupId>
			<artifactId>dvrp</artifactId>
			<version>${matsim.version}</version>
			<scope>compile</scope>
		</dependency>

		<dependency>
			<groupId>org.matsim.contrib</groupId>
			<artifactId>emissions</artifactId>
			<version>${matsim.version}</version>
			<scope>compile</scope>
		</dependency>

		<dependency>
			<groupId>org.matsim.contrib</groupId>
			<artifactId>noise</artifactId>
			<version>${matsim.version}</version>
			<scope>compile</scope>
		</dependency>

		<dependency>
			<groupId>org.matsim.contrib</groupId>
			<artifactId>accidents</artifactId>
			<version>${matsim.version}</version>
			<scope>compile</scope>
		</dependency>

		<dependency>
			<groupId>org.matsim.contrib</groupId>
			<artifactId>application</artifactId>
			<version>${matsim.version}</version>
			<scope>compile</scope>
			<exclusions>
				<exclusion>
					<groupId>xerces</groupId>
					<artifactId>xercesImpl</artifactId>
				</exclusion>
				<exclusion>
					<groupId>com.github.matsim-org</groupId>
					<artifactId>gtfs2matsim</artifactId>
				</exclusion>
			</exclusions>
		</dependency>

		<dependency>
			<groupId>org.matsim.contrib</groupId>
			<artifactId>vsp</artifactId>
			<version>${matsim.version}</version>
			<scope>compile</scope>
			<exclusions>
				<exclusion>
					<groupId>xerces</groupId>
					<artifactId>xercesImpl</artifactId>
				</exclusion>
			</exclusions>
		</dependency>

		<dependency>
			<groupId>org.matsim.contrib</groupId>
			<artifactId>locationchoice</artifactId>
			<version>${matsim.version}</version>
			<scope>compile</scope>
		</dependency>

		<dependency>
			<groupId>org.matsim.contrib</groupId>
			<artifactId>simwrapper</artifactId>
			<version>${matsim.version}</version>
			<scope>compile</scope>
		</dependency>

		<dependency>
			<groupId>org.matsim.contrib</groupId>
			<artifactId>informed-mode-choice</artifactId>
			<version>${matsim.version}</version>
		</dependency>

		<dependency>
			<groupId>org.matsim.contrib</groupId>
			<artifactId>common</artifactId>
			<version>${matsim.version}</version>
		</dependency>

		<dependency>
			<groupId>org.matsim.contrib</groupId>
			<artifactId>bicycle</artifactId>
			<version>${matsim.version}</version>
		</dependency>

		<dependency>
			<groupId>com.github.matsim-org</groupId>
			<artifactId>gtfs2matsim</artifactId>
			<version>45689bf834</version>
			<exclusions>
				<exclusion>
					<groupId>org.matsim</groupId>
					<artifactId>matsim</artifactId>
				</exclusion>
			</exclusions>
		</dependency>

		<dependency>
			<groupId>org.matsim.contrib</groupId>
			<artifactId>drt</artifactId>
			<version>${matsim.version}</version>
			<scope>compile</scope>
		</dependency>

		<dependency>
			<!-- for drt dashboard-->
			<groupId>org.matsim.contrib</groupId>
			<artifactId>drt-extensions</artifactId>
			<version>${matsim.version}</version>
			<scope>compile</scope>
		</dependency>

		<dependency>
			<groupId>org.matsim.contrib</groupId>
			<artifactId>roadpricing</artifactId>
			<version>${matsim.version}</version>
		</dependency>
		<dependency>
			<groupId>org.matsim.contrib</groupId>
			<artifactId>small-scale-traffic-generation</artifactId>
			<version>${matsim.version}</version>
		</dependency>

		<dependency>
			<groupId>com.github.matsim-vsp</groupId>
			<artifactId>opt-drt</artifactId>
			<version>0d94df59ec</version>
		</dependency>

		<dependency>
			<groupId>com.github.matsim-vsp</groupId>
			<artifactId>pt-extensions</artifactId>
			<version>b39f03f2f0</version>
			<exclusions>
				<exclusion>
					<groupId>org.matsim</groupId>
					<artifactId>matsim</artifactId>
				</exclusion>
				<exclusion>
					<groupId>org.matsim.contrib</groupId>
					<artifactId>drt</artifactId>
				</exclusion>
				<exclusion>
					<groupId>org.matsim.contrib</groupId>
					<artifactId>dvrp</artifactId>
				</exclusion>
				<exclusion>
					<groupId>org.matsim.contrib</groupId>
					<artifactId>vsp</artifactId>
				</exclusion>
			</exclusions>
		</dependency>

		<dependency>
			<!-- This is the matsim "freight" contrib: -->
			<groupId>org.matsim.contrib</groupId>
			<artifactId>freight</artifactId>
			<version>${matsim.version}</version>

			<exclusions>
				<exclusion>
					<groupId>org.slf4j</groupId>
					<artifactId>slf4j-api</artifactId>
				</exclusion>
				<exclusion>
					<groupId>org.slf4j</groupId>
					<artifactId>slf4j-log4j12</artifactId>
				</exclusion>
				<exclusion>
					<groupId>xerces</groupId>
					<artifactId>xercesImpl</artifactId>
				</exclusion>

			</exclusions>

		</dependency>

		<!-- Non MATSim dependencies -->

		<dependency>
			<groupId>com.github.kit-ifv</groupId>
			<artifactId>actitopp</artifactId>
			<version>1.9.1</version>
		</dependency>

		<dependency>
			<groupId>org.eclipse.jetty</groupId>
			<artifactId>jetty-server</artifactId>
			<version>11.0.15</version>
		</dependency>
		<dependency>
			<groupId>org.eclipse.jetty</groupId>
			<artifactId>jetty-servlet</artifactId>
			<version>11.0.15</version>
		</dependency>

		<dependency>
			<groupId>org.optaplanner</groupId>
			<artifactId>optaplanner-core</artifactId>
			<version>9.44.0.Final</version>
		</dependency>

		<dependency>
			<groupId>org.apache.poi</groupId>
			<artifactId>poi-ooxml</artifactId>
			<version>5.3.0</version>
		</dependency>

		<dependency>
			<groupId>de.topobyte</groupId>
			<artifactId>osm4j-pbf</artifactId>
			<version>1.3.0</version>
		</dependency>
		<dependency>
			<groupId>de.topobyte</groupId>
			<artifactId>osm4j-geometry</artifactId>
			<version>1.3.0</version>
		</dependency>
		<dependency>
			<groupId>me.tongfei</groupId>
			<artifactId>progressbar</artifactId>
			<version>0.10.1</version>
		</dependency>

		<!-- for weighted random draw: https://mvnrepository.com/artifact/org.apache.commons/commons-math3 -->
		<dependency>
			<groupId>org.apache.commons</groupId>
			<artifactId>commons-math3</artifactId>
		</dependency>
		<dependency>
			<groupId>org.apache.commons</groupId>
			<artifactId>commons-statistics-distribution</artifactId>
			<version>1.0</version>
		</dependency>
		<dependency>
			<groupId>org.apache.commons</groupId>
			<artifactId>commons-rng-simple</artifactId>
			<version>1.5</version>
		</dependency>


		<!-- Include the JUnit testing library.  Not transitive. -->
		<dependency>
			<groupId>org.junit.jupiter</groupId>
			<artifactId>junit-jupiter-engine</artifactId>
			<scope>test</scope>
		</dependency>
		<dependency>
			<groupId>org.junit.jupiter</groupId>
			<artifactId>junit-jupiter</artifactId>
			<scope>test</scope>
		</dependency>

		<dependency>
			<groupId>org.assertj</groupId>
			<artifactId>assertj-core</artifactId>
			<scope>test</scope>
		</dependency>

		<dependency>
			<!--MATSim test infrastructure.  Not transitive.-->
			<groupId>org.matsim</groupId>
			<artifactId>matsim</artifactId>
			<type>test-jar</type>
			<version>${matsim.version}</version>
			<scope>test</scope>
		</dependency>

	</dependencies>

	<build>
		<plugins>

			<plugin>
				<groupId>org.apache.maven.plugins</groupId>
				<artifactId>maven-compiler-plugin</artifactId>
				<version>3.10.1</version>
			</plugin>

			<plugin>
				<groupId>org.apache.maven.plugins</groupId>
				<artifactId>maven-surefire-plugin</artifactId>
				<version>3.0.0-M9</version>
				<configuration>
					<forkCount>1</forkCount>
					<!-- avoid out of memory errors: -->
					<argLine>@{argLine} -Xmx6500m -Djava.awt.headless=true -Dmatsim.preferLocalDtds=true</argLine>
					<!--necessary in tu berlin gitlab. BUT not good in other places, so solve by command line switch only where needed.  kai, nov'18-->
					<!--<useSystemClassLoader>false</useSystemClassLoader>-->
				</configuration>
			</plugin>

			<plugin>
				<groupId>org.jacoco</groupId>
				<artifactId>jacoco-maven-plugin</artifactId>
				<version>0.8.12</version>
				<executions>
					<execution>
						<goals>
							<goal>prepare-agent</goal>
						</goals>
					</execution>
					<execution>
						<id>report</id>
						<phase>test</phase>
						<goals>
							<goal>report</goal>
						</goals>
					</execution>
				</executions>
			</plugin>

			<!-- Fetch Git information	-->
			<plugin>
				<groupId>io.github.git-commit-id</groupId>
				<artifactId>git-commit-id-maven-plugin</artifactId>
				<version>8.0.2</version>
				<executions>
					<execution>
						<id>get-the-git-infos</id>
						<goals>
							<goal>revision</goal>
						</goals>
						<phase>validate</phase>
					</execution>
				</executions>
				<configuration>
					<failOnNoGitDirectory>true</failOnNoGitDirectory>
				</configuration>
			</plugin>

			<plugin>
				<groupId>org.apache.maven.plugins</groupId>
				<artifactId>maven-shade-plugin</artifactId>
				<version>3.2.2</version>
				<executions>
					<execution>
						<phase>package</phase>
						<goals>
							<goal>shade</goal>
						</goals>
						<configuration>
							<outputFile>${project.basedir}/${project.build.finalName}-${git.commit.id.describe}.jar</outputFile>
							<transformers>
								<!-- This bit sets the main class for the executable jar as you otherwise would with the assembly plugin -->
								<transformer
									implementation="org.apache.maven.plugins.shade.resource.ManifestResourceTransformer">
									<manifestEntries>
										<Main-Class>${main.class}</Main-Class>
										<Specification-Vendor>org.matsim</Specification-Vendor>
										<Implementation-Vendor>org.matsim</Implementation-Vendor>
										<Implementation-Version>${project.version}</Implementation-Version>
										<SCM-Revision>${git.commit.id.describe}</SCM-Revision>
										<Multi-Release>true</Multi-Release>
									</manifestEntries>
								</transformer>
								<!-- This bit merges the various GeoTools META-INF/services files         -->
								<transformer
									implementation="org.apache.maven.plugins.shade.resource.ServicesResourceTransformer"/>
							</transformers>
							<filters>
								<filter>
									<artifact>*:*</artifact>
									<excludes>
										<exclude>META-INF/*.SF</exclude>
										<exclude>META-INF/*.DSA</exclude>
										<exclude>META-INF/*.RSA</exclude>
									</excludes>
								</filter>
							</filters>
						</configuration>
					</execution>
				</executions>
			</plugin>

			<plugin>
				<groupId>org.apache.maven.plugins</groupId>
				<artifactId>maven-checkstyle-plugin</artifactId>
				<version>3.4.0</version>
				<dependencies>
					<dependency>
						<groupId>com.puppycrawl.tools</groupId>
						<artifactId>checkstyle</artifactId>
						<version>10.17.0</version>
					</dependency>
					<dependency>
						<groupId>com.github.sevntu-checkstyle</groupId>
						<artifactId>sevntu-checks</artifactId>
						<version>1.44.1</version>
					</dependency>
				</dependencies>
				<configuration>
					<configLocation>checkstyle.xml</configLocation>
					<consoleOutput>true</consoleOutput>
					<failsOnError>true</failsOnError>
					<failOnViolation>true</failOnViolation>
					<linkXRef>false</linkXRef>
					<excludes>**/legacy/**,**/prepare/network/**,**/prepare/facilities/**,**/prepare/counts/CreateCountsFromVMZOld.java</excludes>
				</configuration>
				<executions>
					<execution>
						<id>checkstyle</id>
						<phase>package</phase>
						<goals>
							<goal>check</goal>
						</goals>
					</execution>
				</executions>
			</plugin>

		</plugins>
	</build>

	<reporting>
		<plugins>
			<plugin>
				<groupId>org.jacoco</groupId>
				<artifactId>jacoco-maven-plugin</artifactId>
				<reportSets>
					<reportSet>
						<reports>
							<!-- select non-aggregate reports -->
							<report>report</report>
						</reports>
					</reportSet>
				</reportSets>
			</plugin>
		</plugins>
	</reporting>

	<repositories>
		<!--Note that in general repositories are not transitive, so they need to be repeated at every level where needed.-->
		<repository>
			<!-- Geotools is not on Maven central -->
			<id>osgeo</id>
			<name>Geotools repository</name>
			<url>https://repo.osgeo.org/repository/release/</url>
		</repository>
		<repository>
			<!-- Repository for MATSim (MATSim is not on Maven central, releases and snapshots) -->
			<id>matsim</id>
			<url>https://repo.matsim.org/repository/matsim</url>
		</repository>
		<!-- for dependencies of osm-network-reader -->
		<repository>
			<id>topobyte</id>
			<url>https://mvn.topobyte.de</url>
		</repository>
		<!-- for dependencies of osm-network-reader -->
		<repository>
			<id>slimjars</id>
			<url>https://mvn.slimjars.com</url>
		</repository>

		<repository>
			<id>jitpack.io</id>
			<url>https://jitpack.io</url>
		</repository>
	</repositories>

	<distributionManagement>
		<repository>
			<id>github</id>
			<name>GitHub Packages</name>
			<url>https://maven.pkg.github.com/matsim-scenarios/matsim-berlin</url>
		</repository>
	</distributionManagement>

</project><|MERGE_RESOLUTION|>--- conflicted
+++ resolved
@@ -6,11 +6,7 @@
 		<artifactId>matsim-all</artifactId>
 
 		<!-- PR-labelled release -->
-<<<<<<< HEAD
-		<version>2025.0-PR3637</version>
-=======
 		<version>2025.0-PR3642</version>
->>>>>>> 2196d7f7
 
 		<!-- snapshot == not recommended: rather use PR-labelled release!-->
 <!--		<version>2025.0-SNAPSHOT</version>-->
