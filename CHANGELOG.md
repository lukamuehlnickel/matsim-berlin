# Changelog

All notable changes to this project will be documented in this file. 

<<<<<<< HEAD
### 6.2 (2024-06)
- Updated network and gtfs schedule
  - Network is now based on late 2022 osm data
  - PT schedule is based in mid 2023, earlier data of this feed was not available
  - The network conversion now uses a SUMO converter, a microscopic representation of the network will be available as well
  - Free speed of the network has been calibrated as described in the paper "Road network free flow speed estimation using microscopic simulation and point-to-point travel times"
- Walking speed increased to match reference data
- Recalibration of mode constants (ASCs)
- Updated commercial traffic, especially the trip duration should be more realistic
- Added a run class for DRT scenarios
- Please note that the 6.3 version is released nearly at the same time
  - Because of that 6.2 was not calibrated to the same accuracy
  - Rather use the newest version, which also includes all features of 6.2
=======
### 6.1.1 (2024-06-11)

- Fix ASCs in tbe 6.1 config
  - The calibrated ASCs have not been correctly copied to the 6.1 config, this is now fixed.
- All input files remain the same
  -  The existing output remains the same as well, because this run was using the correct ASC values
>>>>>>> 2110ec3b

### 6.1 (2024-04-17)

- Trips from survey data are filtered slightly different
  - Previously, trips that did not have the flag `E_WEG_GUELTIG`, have been ignored.
  - However, this flag is not considered in SrV reports, or the Berlin website that reports the modal share.
  - To be more consistent with these reports, these trips are now considered as well.
  - This leads to slightly different mode shares compared to the previous version.

- Commercial traffic was updated to include recent changes
  - Temporal distribution was updated according to survey data
  - Separated car and freight/truck mode

### 6.0 (2024-02-20)

Initial release of the updated MATSim Open Berlin scenario. 
For more information, see the paper (tba.)<|MERGE_RESOLUTION|>--- conflicted
+++ resolved
@@ -2,28 +2,26 @@
 
 All notable changes to this project will be documented in this file. 
 
-<<<<<<< HEAD
 ### 6.2 (2024-06)
 - Updated network and gtfs schedule
-  - Network is now based on late 2022 osm data
-  - PT schedule is based in mid 2023, earlier data of this feed was not available
-  - The network conversion now uses a SUMO converter, a microscopic representation of the network will be available as well
-  - Free speed of the network has been calibrated as described in the paper "Road network free flow speed estimation using microscopic simulation and point-to-point travel times"
+    - Network is now based on late 2022 osm data
+    - PT schedule is based in mid 2023, earlier data of this feed was not available
+    - The network conversion now uses a SUMO converter, a microscopic representation of the network will be available as well
+    - Free speed of the network has been calibrated as described in the paper "Road network free flow speed estimation using microscopic simulation and point-to-point travel times"
 - Walking speed increased to match reference data
 - Recalibration of mode constants (ASCs)
 - Updated commercial traffic, especially the trip duration should be more realistic
 - Added a run class for DRT scenarios
 - Please note that the 6.3 version is released nearly at the same time
-  - Because of that 6.2 was not calibrated to the same accuracy
-  - Rather use the newest version, which also includes all features of 6.2
-=======
+    - Because of that 6.2 was not calibrated to the same accuracy
+    - Rather use the newest version, which also includes all features of 6.2
+
 ### 6.1.1 (2024-06-11)
 
 - Fix ASCs in tbe 6.1 config
   - The calibrated ASCs have not been correctly copied to the 6.1 config, this is now fixed.
 - All input files remain the same
   -  The existing output remains the same as well, because this run was using the correct ASC values
->>>>>>> 2110ec3b
 
 ### 6.1 (2024-04-17)
 
